// swift-tools-version:5.1

import PackageDescription

let package = Package(
  name: "swift-composable-architecture",
  platforms: [
    .iOS(.v13),
    .macOS(.v10_15),
    .tvOS(.v13),
    .watchOS(.v6),
  ],
  products: [
    .library(
      name: "ComposableArchitecture",
      targets: ["ComposableArchitecture"]
    )
  ],
  dependencies: [
<<<<<<< HEAD
    .package(url: "https://github.com/pointfreeco/combine-schedulers", .branch("iso")),
=======
    .package(url: "https://github.com/pointfreeco/combine-schedulers", .branch("failing")),
>>>>>>> ccf6c7ca
    .package(url: "https://github.com/pointfreeco/swift-case-paths", from: "0.1.3"),
    .package(url: "https://github.com/pointfreeco/xctest-dynamic-overlay", .branch("main")),
  ],
  targets: [
    .target(
      name: "ComposableArchitecture",
      dependencies: [
        "CasePaths",
        "CombineSchedulers",
        "XCTestDynamicOverlay"
      ]
    ),
    .testTarget(
      name: "ComposableArchitectureTests",
      dependencies: [
        "CombineSchedulers",
        "ComposableArchitecture",
      ]
    ),
  ]
)<|MERGE_RESOLUTION|>--- conflicted
+++ resolved
@@ -17,11 +17,7 @@
     )
   ],
   dependencies: [
-<<<<<<< HEAD
-    .package(url: "https://github.com/pointfreeco/combine-schedulers", .branch("iso")),
-=======
     .package(url: "https://github.com/pointfreeco/combine-schedulers", .branch("failing")),
->>>>>>> ccf6c7ca
     .package(url: "https://github.com/pointfreeco/swift-case-paths", from: "0.1.3"),
     .package(url: "https://github.com/pointfreeco/xctest-dynamic-overlay", .branch("main")),
   ],
