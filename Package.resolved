--- conflicted
+++ resolved
@@ -32,13 +32,8 @@
       "kind" : "remoteSourceControl",
       "location" : "https://github.com/pointfreeco/swift-case-paths",
       "state" : {
-<<<<<<< HEAD
-        "revision" : "3c4eea896f8ee9cbe1c11d1d3d46b0f2809da958",
-        "version" : "0.12.0"
-=======
         "revision" : "f623901b4bcc97f59c36704f81583f169b228e51",
         "version" : "0.13.0"
->>>>>>> df307eb9
       }
     },
     {
