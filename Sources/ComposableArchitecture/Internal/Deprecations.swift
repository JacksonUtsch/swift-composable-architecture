--- conflicted
+++ resolved
@@ -3,7 +3,6 @@
 import SwiftUI
 import XCTestDynamicOverlay
 
-<<<<<<< HEAD
 // MARK: - Deprecated after 1.0.0:
 
 @available(iOS, deprecated: 9999.0, renamed: "Effect")
@@ -23,8 +22,8 @@
 @available(tvOS, deprecated: 9999.0, renamed: "ReducerOf")
 @available(watchOS, deprecated: 9999.0, renamed: "ReducerOf")
 public typealias ReducerProtocolOf<R: Reducer> = Reducer<R.State, R.Action>
-=======
-// MARK: - Deprecated after 0.50.4
+
+// MARK: - Deprecated after 0.50.3
 
 @available(
   *,
@@ -32,7 +31,6 @@
   message: "Use 'EffectTask<Action>.Send' instead."
 )
 public typealias Send<Action> = EffectTask<Action>.Send
->>>>>>> f7c75217
 
 // MARK: - Deprecated after 0.49.2
 
