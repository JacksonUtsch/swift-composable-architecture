@_spi(Reflection) import CasePaths

extension DependencyValues {
  @usableFromInline
  var navigationIDPath: NavigationIDPath {
    get { self[NavigationIDPathKey.self] }
    set { self[NavigationIDPathKey.self] = newValue }
  }
}

private enum NavigationIDPathKey: DependencyKey {
  static let liveValue = NavigationIDPath()
  static let testValue = NavigationIDPath()
}

// TODO: Is this `Identifiable` conformance needed?
@usableFromInline
<<<<<<< HEAD
struct NavigationID: Hashable, Identifiable, Sendable {
  private var path: [AnyHashableSendable] = []

  @usableFromInline
  var id: Self { self }

  @usableFromInline
  func appending<Component>(component: Component) -> Self {
    var navigationID = self
    navigationID.path.append(AnyHashableSendable(AnyID(component)))
    return navigationID
  }

  @usableFromInline
  func appending(id: AnyID) -> Self {
    var navigationID = self
    navigationID.path.append(AnyHashableSendable(id))
    return navigationID
  }

  @usableFromInline
  func appending(path: AnyKeyPath) -> Self {
    var navigationID = self
    navigationID.path.append(AnyHashableSendable(path))
    return navigationID
=======
struct NavigationIDPath: Hashable, Identifiable, Sendable {
  fileprivate var path: [NavigationID]

  @usableFromInline 
  init(path: [NavigationID] = []) {
    self.path = path
  }

  var prefixes: [NavigationIDPath] {
    (0...self.path.count).map { index in
      NavigationIDPath(path: Array(self.path.dropFirst(index)))
    }
  }

  @usableFromInline
  func appending(_ element: NavigationID) -> Self {
    .init(path: self.path + [element])
>>>>>>> 24abb350
  }

  public var id: Self { self }
}

@usableFromInline
struct NavigationID: Hashable, @unchecked Sendable {
  private let kind: Kind
  private let identifier: AnyHashableSendable?
  private let tag: UInt32?

  enum Kind: Hashable, @unchecked Sendable {
    case casePath(root: Any.Type, value: Any.Type)
    case keyPath(AnyKeyPath)

    static func == (lhs: Self, rhs: Self) -> Bool {
      switch (lhs, rhs) {
      case let (.casePath(lhsRoot, lhsValue), .casePath(rhsRoot, rhsValue)):
        return lhsRoot == rhsRoot && lhsValue == rhsValue
      case let (.keyPath(lhs), .keyPath(rhs)):
        return lhs == rhs
      case (.casePath, _), (.keyPath, _):
        return false
      }
    }

<<<<<<< HEAD
// TODO: Is this `Identifiable` conformance needed?
@usableFromInline
struct AnyID: Hashable, Identifiable, Sendable {
  private var objectIdentifier: ObjectIdentifier
  private var tag: UInt32?
  private var identifier: AnyHashableSendable?
=======
    func hash(into hasher: inout Hasher) {
      switch self {
      case let .casePath(root: root, value: value):
        hasher.combine(0)
        hasher.combine(ObjectIdentifier(root))
        hasher.combine(ObjectIdentifier(value))
      case let .keyPath(keyPath):
        hasher.combine(1)
        hasher.combine(keyPath)
      }
    }
  }
>>>>>>> 24abb350

  @usableFromInline
  init<Value, Root>(
    base: Value,
    keyPath: KeyPath<Root, Value?>
  ) {
    self.kind = .keyPath(keyPath)
    self.tag = EnumMetadata(Value.self)?.tag(of: base)
    if let id = _identifiableID(base) ?? EnumMetadata.project(base).flatMap(_identifiableID) {
      self.identifier = AnyHashableSendable(id)
    } else {
      self.identifier = nil
    }
  }

  @usableFromInline
  init<Value, Root>(
    root: Root,
    value: Value,
    casePath: CasePath<Root, Value>
  ) {
    self.kind = .casePath(root: Root.self, value: Value.self)
    self.tag = EnumMetadata(Root.self)?.tag(of: root)
    if let id = _identifiableID(root) ?? _identifiableID(value) {
      self.identifier = AnyHashableSendable(id)
    } else {
      self.identifier = nil
    }
  }

  @usableFromInline
  static func == (lhs: Self, rhs: Self) -> Bool {
    lhs.kind == rhs.kind
      && lhs.identifier == rhs.identifier
      && lhs.tag == rhs.tag
  }

  @usableFromInline
  func hash(into hasher: inout Hasher) {
    hasher.combine(self.kind)
    hasher.combine(self.identifier)
    hasher.combine(self.tag)
  }

  // TODO: better custom debug convertible stuff
}

struct AnyHashableSendable: Hashable, @unchecked Sendable {
  let base: AnyHashable
  init<Base: Hashable & Sendable>(_ base: Base) {
    self.base = base
  }
}<|MERGE_RESOLUTION|>--- conflicted
+++ resolved
@@ -15,33 +15,6 @@
 
 // TODO: Is this `Identifiable` conformance needed?
 @usableFromInline
-<<<<<<< HEAD
-struct NavigationID: Hashable, Identifiable, Sendable {
-  private var path: [AnyHashableSendable] = []
-
-  @usableFromInline
-  var id: Self { self }
-
-  @usableFromInline
-  func appending<Component>(component: Component) -> Self {
-    var navigationID = self
-    navigationID.path.append(AnyHashableSendable(AnyID(component)))
-    return navigationID
-  }
-
-  @usableFromInline
-  func appending(id: AnyID) -> Self {
-    var navigationID = self
-    navigationID.path.append(AnyHashableSendable(id))
-    return navigationID
-  }
-
-  @usableFromInline
-  func appending(path: AnyKeyPath) -> Self {
-    var navigationID = self
-    navigationID.path.append(AnyHashableSendable(path))
-    return navigationID
-=======
 struct NavigationIDPath: Hashable, Identifiable, Sendable {
   fileprivate var path: [NavigationID]
 
@@ -59,7 +32,6 @@
   @usableFromInline
   func appending(_ element: NavigationID) -> Self {
     .init(path: self.path + [element])
->>>>>>> 24abb350
   }
 
   public var id: Self { self }
@@ -86,14 +58,6 @@
       }
     }
 
-<<<<<<< HEAD
-// TODO: Is this `Identifiable` conformance needed?
-@usableFromInline
-struct AnyID: Hashable, Identifiable, Sendable {
-  private var objectIdentifier: ObjectIdentifier
-  private var tag: UInt32?
-  private var identifier: AnyHashableSendable?
-=======
     func hash(into hasher: inout Hasher) {
       switch self {
       case let .casePath(root: root, value: value):
@@ -106,7 +70,6 @@
       }
     }
   }
->>>>>>> 24abb350
 
   @usableFromInline
   init<Value, Root>(
@@ -120,6 +83,16 @@
     } else {
       self.identifier = nil
     }
+  }
+
+  @usableFromInline
+  init<Value, Root>(
+    id: AnyHashable,
+    keyPath: KeyPath<Root, StackState<Value>.Path>
+  ) {
+    self.kind = .keyPath(keyPath)
+    self.tag = nil
+    self.identifier = AnyHashableSendable(id)
   }
 
   @usableFromInline
