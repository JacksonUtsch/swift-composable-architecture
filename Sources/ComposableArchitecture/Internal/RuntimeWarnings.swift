import Foundation

@_transparent
@usableFromInline
@inline(__always)
func runtimeWarn(
  _ message: @autoclosure () -> String,
  category: String? = "ComposableArchitecture"
) {
  #if DEBUG
    let message = message()
    let category = category ?? "Runtime Warning"
    if _XCTIsTesting {
<<<<<<< HEAD
      if let file = file, let line = line {
        // TODO: Passing file/line seems to not be the right thing here. Investigate/remove?
        XCTFail(message, file: file, line: line)
      } else {
        XCTFail(message)
      }
=======
      XCTFail(message)
>>>>>>> 14c11ade
    } else {
      #if canImport(os)
        os_log(
          .fault,
          dso: dso,
          log: OSLog(subsystem: "com.apple.runtime-issues", category: category),
          "%@",
          message
        )
      #else
        fputs("\(formatter.string(from: Date())) [\(category)] \(message)\n", stderr)
      #endif
    }
  #endif
}

#if DEBUG
  import XCTestDynamicOverlay

  #if canImport(os)
    import os

    // NB: Xcode runtime warnings offer a much better experience than traditional assertions and
    //     breakpoints, but Apple provides no means of creating custom runtime warnings ourselves.
    //     To work around this, we hook into SwiftUI's runtime issue delivery mechanism, instead.
    //
    // Feedback filed: https://gist.github.com/stephencelis/a8d06383ed6ccde3e5ef5d1b3ad52bbc
    @usableFromInline
    let dso = { () -> UnsafeMutableRawPointer in
      let count = _dyld_image_count()
      for i in 0..<count {
        if let name = _dyld_get_image_name(i) {
          let swiftString = String(cString: name)
          if swiftString.hasSuffix("/SwiftUI") {
            if let header = _dyld_get_image_header(i) {
              return UnsafeMutableRawPointer(mutating: UnsafeRawPointer(header))
            }
          }
        }
      }
      return UnsafeMutableRawPointer(mutating: #dsohandle)
    }()
  #else
    import Foundation

    @usableFromInline
    let formatter: DateFormatter = {
      let formatter = DateFormatter()
      formatter.dateFormat = "yyyy-MM-dd HH:MM:SS.sssZ"
      return formatter
    }()
  #endif
#endif<|MERGE_RESOLUTION|>--- conflicted
+++ resolved
@@ -11,16 +11,7 @@
     let message = message()
     let category = category ?? "Runtime Warning"
     if _XCTIsTesting {
-<<<<<<< HEAD
-      if let file = file, let line = line {
-        // TODO: Passing file/line seems to not be the right thing here. Investigate/remove?
-        XCTFail(message, file: file, line: line)
-      } else {
-        XCTFail(message)
-      }
-=======
       XCTFail(message)
->>>>>>> 14c11ade
     } else {
       #if canImport(os)
         os_log(
