--- conflicted
+++ resolved
@@ -149,11 +149,7 @@
   cancelInFlight: Bool = false,
   operation: @Sendable @escaping () async throws -> T
 ) async rethrows -> T {
-<<<<<<< HEAD
-  let task = {
-=======
   let task = { () -> Task<T, Error> in
->>>>>>> 1fbe9d07
     cancellablesLock.lock()
     let id = CancelToken(id: id)
     if cancelInFlight {
