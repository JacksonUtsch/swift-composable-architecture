--- conflicted
+++ resolved
@@ -124,20 +124,13 @@
   /// - Returns: A new effect that will cancel any currently in-flight effect with the given
   ///   identifier.
   public static func cancel(id: AnyHashable) -> Self {
-<<<<<<< HEAD
     let dependencies = DependencyValues._current
+    @Dependency(\.navigationID) var navigationID
+    let id = _CancelToken(id: id, navigationID: navigationID)
     return Deferred { () -> Publishers.CompactMap<Result<Action?, Failure>.Publisher, Action> in
       DependencyValues.$_current.withValue(dependencies) {
         _cancellablesLock.sync {
-          _cancellationCancellables[.init(id: id)]?.forEach { $0.cancel() }
-=======
-    @Dependency(\.navigationID) var navigationID
-    let id = _CancelToken(id: id, navigationID: navigationID)
-    return .fireAndForget {
-      _cancellablesLock.sync {
-        _cancellationCancellables[id]?.forEach {
-          $0.cancel()
->>>>>>> 3f0cdf93
+          _cancellationCancellables[id]?.forEach { $0.cancel() }
         }
       }
       return Just<Action?>(nil)
