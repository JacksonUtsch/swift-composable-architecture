--- conflicted
+++ resolved
@@ -318,67 +318,8 @@
     self.scope(state: toLocalState, action: { $0 })
   }
 
-<<<<<<< HEAD
-  /// Scopes the store to a publisher of stores of more local state and local actions.
-  ///
-  /// - Parameters:
-  ///   - toLocalState: A function that transforms a publisher of `State` into a publisher of
-  ///     `LocalState`.
-  ///   - fromLocalAction: A function that transforms `LocalAction` into `Action`.
-  /// - Returns: A publisher of stores with its domain (state and action) transformed.
-  public func publisherScope<P: Publisher, LocalState, LocalAction>(
-    state toLocalState: @escaping (AnyPublisher<State, Never>) -> P,
-    action fromLocalAction: @escaping (LocalAction) -> Action
-  ) -> AnyPublisher<Store<LocalState, LocalAction>, Never>
-  where P.Output == LocalState, P.Failure == Never {
-    func extractLocalState(_ state: State) -> LocalState? {
-      var localState: LocalState?
-      _ = toLocalState(Just(state).eraseToAnyPublisher())
-        .sink { localState = $0 }
-      return localState
-    }
-
-    return toLocalState(self.state.eraseToAnyPublisher())
-      .map { localState in
-        let localStore = Store<LocalState, LocalAction>(
-          initialState: localState,
-          reducer: .init { localState, localAction, _ in
-            self.send(fromLocalAction(localAction))
-            localState = extractLocalState(self.state.value) ?? localState
-            return .none
-          },
-          environment: ()
-        )
-
-        localStore.parentCancellable = self.state
-          .sink { [weak localStore] state in
-            guard let localStore = localStore else { return }
-            localStore.state.value = extractLocalState(state) ?? localStore.state.value
-          }
-        return localStore
-      }
-      .eraseToAnyPublisher()
-  }
-
-  /// Scopes the store to a publisher of stores of more local state and local actions.
-  ///
-  /// - Parameter toLocalState: A function that transforms a publisher of `State` into a publisher
-  ///   of `LocalState`.
-  /// - Returns: A publisher of stores with its domain (state and action)
-  ///   transformed.
-  public func publisherScope<P: Publisher, LocalState>(
-    state toLocalState: @escaping (AnyPublisher<State, Never>) -> P
-  ) -> AnyPublisher<Store<LocalState, Action>, Never>
-  where P.Output == LocalState, P.Failure == Never {
-    self.publisherScope(state: toLocalState, action: { $0 })
-  }
-
   func send(_ action: Action, originatingFrom originatingAction: Action? = nil) {
     self.threadCheck(status: .send(action, originatingAction: originatingAction))
-=======
-  func send(_ action: Action, isFromViewStore: Bool = true) {
-    self.threadCheck(status: .send(action, isFromViewStore: isFromViewStore))
->>>>>>> 4bdcaafc
 
     self.bufferedActions.append(action)
     guard !self.isSending else { return }
