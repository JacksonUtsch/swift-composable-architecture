import Combine
import Foundation
import OSLog

/// A store represents the runtime that powers the application. It is the object that you will pass
/// around to views that need to interact with the application.
///
/// You will typically construct a single one of these at the root of your application, and then use
/// the ``scope(state:action:)`` method to derive more focused stores that can be passed to
/// subviews:
///
/// ```swift
/// @main
/// struct MyApp: App {
///   var body: some Scene {
///     WindowGroup {
///       RootView(
///         store: Store(
///           initialState: AppState(),
///           reducer: appReducer,
///           environment: AppEnvironment(
///             ...
///           )
///         )
///       )
///     }
///   }
/// }
/// ```
///
/// ### Scoping
///
/// The most important operation defined on ``Store`` is the ``scope(state:action:)`` method, which
/// allows you to transform a store into one that deals with local state and actions. This is
/// necessary for passing stores to subviews that only care about a small portion of the entire
/// application's domain.
///
/// For example, if an application has a tab view at its root with tabs for activity, search, and
/// profile, then we can model the domain like this:
///
/// ```swift
/// struct AppState {
///   var activity: ActivityState
///   var profile: ProfileState
///   var search: SearchState
/// }
///
/// enum AppAction {
///   case activity(ActivityAction)
///   case profile(ProfileAction)
///   case search(SearchAction)
/// }
/// ```
///
/// We can construct a view for each of these domains by applying ``scope(state:action:)`` to a
/// store that holds onto the full app domain in order to transform it into a store for each
/// sub-domain:
///
/// ```swift
/// struct AppView: View {
///   let store: Store<AppState, AppAction>
///
///   var body: some View {
///     TabView {
///       ActivityView(store: self.store.scope(state: \.activity, action: AppAction.activity))
///         .tabItem { Text("Activity") }
///
///       SearchView(store: self.store.scope(state: \.search, action: AppAction.search))
///         .tabItem { Text("Search") }
///
///       ProfileView(store: self.store.scope(state: \.profile, action: AppAction.profile))
///         .tabItem { Text("Profile") }
///     }
///   }
/// ```
///
/// ### Thread safety
///
/// The `Store` class is not thread-safe, and so all interactions with an instance of ``Store``
/// (including all of its scopes and derived ``ViewStore``s) must be done on the same thread the
/// store was created on. Further, if the store is powering a SwiftUI or UIKit view, as is
/// customary, then all interactions must be done on the _main_ thread.
///
/// The reason stores are not thread-safe is due to the fact that when an action is sent to a store,
/// a reducer is run on the current state, and this process cannot be done from multiple threads.
/// It is possible to make this process thread-safe by introducing locks or queues, but this
/// introduces new complications:
///
/// * If done simply with `DispatchQueue.main.async` you will incur a thread hop even when you are
/// already on the main thread. This can lead to unexpected behavior in UIKit and SwiftUI, where
/// sometimes you are required to do work synchronously, such as in animation blocks.
///
/// * It is possible to create a scheduler that performs its work immediately when on the main
/// thread and otherwise uses `DispatchQueue.main.async` (e.g. see CombineScheduler's
/// [UIScheduler](https://github.com/pointfreeco/combine-schedulers/blob/main/Sources/CombineSchedulers/UIScheduler.swift)).
/// This introduces a lot more complexity, and should probably not be adopted without having a very
/// good reason.
///
/// This is why we require all actions be sent from the same thread. This requirement is in the same
/// spirit of how `URLSession` and other Apple APIs are designed. Those APIs tend to deliver their
/// outputs on whatever thread is most convenient for them, and then it is your responsibility to
/// dispatch back to the main queue if that's what you need. The Composable Architecture makes you
/// responsible for making sure to send actions on the main thread. If you are using an effect that
/// may deliver its output on a non-main thread, you must explicitly perform `.receive(on:)` in
/// order to force it back on the main thread.
///
/// This approach makes the fewest number of assumptions about how effects are created and
/// transformed, and prevents unnecessary thread hops and re-dispatching. It also provides some
/// testing benefits. If your effects are not responsible for their own scheduling, then in tests
/// all of the effects would run synchronously and immediately. You would not be able to test how
/// multiple in-flight effects interleave with each other and affect the state of your application.
/// However, by leaving scheduling out of the ``Store`` we get to test these aspects of our effects
/// if we so desire, or we can ignore if we prefer. We have that flexibility.
///
/// #### Thread safety checks
///
/// The store performs some basic thread safety checks in order to help catch mistakes. Stores
/// constructed via the initializer ``Store/init(initialState:reducer:environment:)`` are assumed
/// to run only on the main thread, and so a check is executed immediately to make sure that is the
/// case. Further, all actions sent to the store and all scopes (see ``Store/scope(state:action:)``)
/// of the store are also checked to make sure that work is performed on the main thread.
///
/// If you need a store that runs on a non-main thread, which should be very rare and you should
/// have a very good reason to do so, then you can construct a store via the
/// ``Store/unchecked(initialState:reducer:environment:)`` static method to opt out of all main
/// thread checks.
///
/// ---
///
/// See also: ``ViewStore`` to understand how one observes changes to the state in a ``Store`` and
/// sends user actions.
public final class Store<State, Action> {
  private var bufferedActions: [Action] = []
  var effectCancellables: [UUID: AnyCancellable] = [:]
  private var isSending = false
  var parentCancellable: AnyCancellable?
  private let reducer: (inout State, Action) -> Effect<Action, Never>
  var state: CurrentValueSubject<State, Never>
  #if DEBUG
<<<<<<< HEAD
  private let mainQueueChecksEnabled: Bool
=======
    private let mainThreadChecksEnabled: Bool
>>>>>>> 1a2b293c
  #endif

  /// Initializes a store from an initial state, a reducer, and an environment.
  ///
  /// - Parameters:
  ///   - initialState: The state to start the application in.
  ///   - reducer: The reducer that powers the business logic of the application.
  ///   - environment: The environment of dependencies for the application.
  public convenience init<Environment>(
    initialState: State,
    reducer: Reducer<State, Action, Environment>,
    environment: Environment
  ) {
    self.init(
      initialState: initialState,
      reducer: reducer,
      environment: environment,
<<<<<<< HEAD
      mainQueueChecksEnabled: true
=======
      mainThreadChecksEnabled: true
>>>>>>> 1a2b293c
    )
    self.threadCheck(status: .`init`)
  }

<<<<<<< HEAD
=======
  /// Initializes a store from an initial state, a reducer, and an environment, and the main thread
  /// check is disabled for all interactions with this store.
  ///
  /// - Parameters:
  ///   - initialState: The state to start the application in.
  ///   - reducer: The reducer that powers the business logic of the application.
  ///   - environment: The environment of dependencies for the application.
>>>>>>> 1a2b293c
  public static func unchecked<Environment>(
    initialState: State,
    reducer: Reducer<State, Action, Environment>,
    environment: Environment
  ) -> Self {
    Self(
      initialState: initialState,
      reducer: reducer,
      environment: environment,
<<<<<<< HEAD
      mainQueueChecksEnabled: false
    )
  }

  private init<Environment>(
    initialState: State,
    reducer: Reducer<State, Action, Environment>,
    environment: Environment,
    mainQueueChecksEnabled: Bool
  ) {
    self.state = CurrentValueSubject(initialState)
    self.reducer = { state, action in reducer.run(&state, action, environment) }

    #if DEBUG
    self.mainQueueChecksEnabled = mainQueueChecksEnabled
    #endif
=======
      mainThreadChecksEnabled: false
    )
>>>>>>> 1a2b293c
  }

  /// Scopes the store to one that exposes local state and actions.
  ///
  /// This can be useful for deriving new stores to hand to child views in an application. For
  /// example:
  ///
  /// ```swift
  /// // Application state made from local states.
  /// struct AppState { var login: LoginState, ... }
  /// struct AppAction { case login(LoginAction), ... }
  ///
  /// // A store that runs the entire application.
  /// let store = Store(
  ///   initialState: AppState(),
  ///   reducer: appReducer,
  ///   environment: AppEnvironment()
  /// )
  ///
  /// // Construct a login view by scoping the store to one that works with only login domain.
  /// LoginView(
  ///   store: store.scope(
  ///     state: \.login,
  ///     action: AppAction.login
  ///   )
  /// )
  /// ```
  ///
  /// Scoping in this fashion allows you to better modularize your application. In this case,
  /// `LoginView` could be extracted to a module that has no access to `AppState` or `AppAction`.
  ///
  /// Scoping also gives a view the opportunity to focus on just the state and actions it cares
  /// about, even if its feature domain is larger.
  ///
  /// For example, the above login domain could model a two screen login flow: a login form followed
  /// by a two-factor authentication screen. The second screen's domain might be nested in the
  /// first:
  ///
  /// ```swift
  /// struct LoginState: Equatable {
  ///   var email = ""
  ///   var password = ""
  ///   var twoFactorAuth: TwoFactorAuthState?
  /// }
  ///
  /// enum LoginAction: Equatable {
  ///   case emailChanged(String)
  ///   case loginButtonTapped
  ///   case loginResponse(Result<TwoFactorAuthState, LoginError>)
  ///   case passwordChanged(String)
  ///   case twoFactorAuth(TwoFactorAuthAction)
  /// }
  /// ```
  ///
  /// The login view holds onto a store of this domain:
  /// ```swift
  /// struct LoginView: View {
  ///   let store: Store<LoginState, LoginAction>
  ///
  ///   var body: some View { ... }
  /// }
  /// ```
  ///
  /// If its body were to use a view store of the same domain, this would introduce a number of
  /// problems:
  ///
  /// * The login view would be able to read from `twoFactorAuth` state. This state is only intended
  ///   to be read from the two-factor auth screen.
  ///
  /// * Even worse, changes to `twoFactorAuth` state would now cause SwiftUI to recompute
  ///   `LoginView`'s body unnecessarily.
  ///
  /// * The login view would be able to send `twoFactorAuth` actions. These actions are only
  ///   intended to be sent from the two-factor auth screen (and reducer).
  ///
  /// * The login view would be able to send non user-facing login actions, like `loginResponse`.
  ///   These actions are only intended to be used in the login reducer to feed the results of
  ///   effects back into the store.
  ///
  /// To avoid these issues, one can introduce a view-specific domain that slices off the subset of
  /// state and actions that a view cares about:
  ///
  /// ```swift
  /// extension LoginView {
  ///   struct State: Equatable {
  ///     var email: String
  ///     var password: String
  ///   }
  ///
  ///   enum Action: Equatable {
  ///     case emailChanged(String)
  ///     case loginButtonTapped
  ///     case passwordChanged(String)
  ///   }
  /// }
  /// ```
  ///
  /// One can also introduce a couple helpers that transform feature state into view state and
  /// transform view actions into feature actions.
  ///
  /// ```swift
  /// extension LoginState {
  ///   var view: LoginView.State {
  ///     .init(email: self.email, password: self.password)
  ///   }
  /// }
  ///
  /// extension LoginView.Action {
  ///   var feature: LoginAction {
  ///     switch self {
  ///     case let .emailChanged(email)
  ///       return .emailChanged(email)
  ///     case .loginButtonTapped:
  ///       return .loginButtonTapped
  ///     case let .passwordChanged(password)
  ///       return .passwordChanged(password)
  ///     }
  ///   }
  /// }
  /// ```
  ///
  /// With these helpers defined, `LoginView` can now scope its store's feature domain into its view
  /// domain:
  ///
  /// ```swift
  ///  var body: some View {
  ///    WithViewStore(
  ///      self.store.scope(state: \.view, action: \.feature)
  ///    ) { viewStore in
  ///      ...
  ///    }
  ///  }
  /// ```
  ///
  /// This view store is now incapable of reading any state but view state (and will not recompute
  /// when non-view state changes), and is incapable of sending any actions but view actions.
  ///
  /// - Parameters:
  ///   - toLocalState: A function that transforms `State` into `LocalState`.
  ///   - fromLocalAction: A function that transforms `LocalAction` into `Action`.
  /// - Returns: A new store with its domain (state and action) transformed.
  public func scope<LocalState, LocalAction>(
    state toLocalState: @escaping (State) -> LocalState,
    action fromLocalAction: @escaping (LocalAction) -> Action
  ) -> Store<LocalState, LocalAction> {
    self.threadCheck(status: .scope)
    var isSending = false
    let localStore = Store<LocalState, LocalAction>(
      initialState: toLocalState(self.state.value),
      reducer: .init { localState, localAction, _ in
        isSending = true
        defer { isSending = false }
        self.send(fromLocalAction(localAction))
        localState = toLocalState(self.state.value)
        return .none
      },
      environment: ()
    )
    localStore.parentCancellable = self.state
      .dropFirst()
      .sink { [weak localStore] newValue in
        guard !isSending else { return }
        localStore?.state.value = toLocalState(newValue)
      }
    return localStore
  }

  /// Scopes the store to one that exposes local state.
  ///
  /// - Parameter toLocalState: A function that transforms `State` into `LocalState`.
  /// - Returns: A new store with its domain (state and action) transformed.
  public func scope<LocalState>(
    state toLocalState: @escaping (State) -> LocalState
  ) -> Store<LocalState, Action> {
    self.scope(state: toLocalState, action: { $0 })
  }

  func send(_ action: Action, originatingFrom originatingAction: Action? = nil) {
    self.threadCheck(status: .send(action, originatingAction: originatingAction))

    self.bufferedActions.append(action)
    guard !self.isSending else { return }

    self.isSending = true
    var currentState = self.state.value
    defer {
      self.isSending = false
      self.state.value = currentState
    }

    while !self.bufferedActions.isEmpty {
      let action = self.bufferedActions.removeFirst()
      let effect = self.reducer(&currentState, action)

      var didComplete = false
      let uuid = UUID()
      let effectCancellable = effect.sink(
        receiveCompletion: { [weak self] _ in
          self?.threadCheck(status: .effectCompletion(action))
          didComplete = true
          self?.effectCancellables[uuid] = nil
        },
        receiveValue: { [weak self] effectAction in
          self?.send(effectAction, originatingFrom: action)
        }
      )

      if !didComplete {
        self.effectCancellables[uuid] = effectCancellable
      }
    }
  }

  /// Returns a "stateless" store by erasing state to `Void`.
  public var stateless: Store<Void, Action> {
    self.scope(state: { _ in () })
  }

  /// Returns an "actionless" store by erasing action to `Never`.
  public var actionless: Store<State, Never> {
    func absurd<A>(_ never: Never) -> A {}
    return self.scope(state: { $0 }, action: absurd)
  }

  private enum ThreadCheckStatus {
    case effectCompletion(Action)
    case `init`
    case scope
    case send(Action, originatingAction: Action?)
  }

  @inline(__always)
  private func threadCheck(status: ThreadCheckStatus) {
    #if DEBUG
<<<<<<< HEAD
      guard self.mainQueueChecksEnabled && !isMainQueue
=======
      guard self.mainThreadChecksEnabled && !Thread.isMainThread
>>>>>>> 1a2b293c
      else { return }

      switch status {
      case let .effectCompletion(action):
<<<<<<< HEAD
        os_log(
          .fault, dso: rw.dso, log: rw.log,
=======
        message = """
          An effect returned from the action "\(debugCaseOutput(action))" completed on a non-main \
          thread. Make sure to use ".receive(on:)" on any effects that execute on background \
          threads to receive their output on the main thread, or create this store via \
          "Store.unchecked" to disable the main thread checker.
          """

      case .`init`:
        message = """
          "Store.init" was called on a non-main thread. Make sure that stores are initialized on \
          the main thread, or create this store via "Store.unchecked" to disable the main thread \
          checker.
>>>>>>> 1a2b293c
          """
          An effect completed on a non-main thread. …

            Effect returned from:
              %@

          Make sure to use ".receive(on:)" on any effects that execute on background threads to \
          receive their output on the main thread, or create your store via "Store.unchecked" to \
          opt out of the main thread checker.

          The "Store" class is not thread-safe, and so all interactions with an instance of \
          "Store" (including all of its scopes and derived view stores) must be done on the same \
          thread.
          """,
          debugCaseOutput(action)
        )

      case .`init`:
        os_log(
          .fault, dso: rw.dso, log: rw.log,
          """
          A store initialized on a non-main thread. …

          If a store is intended to be used on a background thread, create it via \
          "Store.unchecked" to opt out of the main thread checker.

          The "Store" class is not thread-safe, and so all interactions with an instance of \
          "Store" (including all of its scopes and derived view stores) must be done on the same \
          thread.
          """
        )

      case .scope:
<<<<<<< HEAD
        os_log(
          .fault, dso: rw.dso, log: rw.log,
=======
        message = """
          "Store.scope" was called on a non-main thread. Make sure that "Store.scope" is always \
          called on the main thread, or create this store via "Store.unchecked" to disable the \
          main thread checker.
>>>>>>> 1a2b293c
          """
          "Store.scope" was called on a non-main thread. …

          Make sure to use "Store.scope" on the main thread, or create your store via \
          "Store.unchecked" to opt out of the main thread checker.

<<<<<<< HEAD
          The "Store" class is not thread-safe, and so all interactions with an instance of \
          "Store" (including all of its scopes and derived view stores) must be done on the same \
          thread.
=======
      case let .send(action, originatingAction: nil):
        message = """
          "ViewStore.send(\(debugCaseOutput(action)))" was called on a non-main thread. Make sure \
          that "ViewStore.send" is always called on the main thread, or create this store via \
          "Store.unchecked" to disable the main thread checker.
>>>>>>> 1a2b293c
          """
        )

<<<<<<< HEAD
      case let .send(action, originatingAction: nil):
        os_log(
          .fault, dso: rw.dso, log: rw.log,
=======
      case let .send(action, originatingAction: .some(originatingAction)):
        message = """
          An effect returned from "\(debugCaseOutput(originatingAction))" emitted the action \
          "\(debugCaseOutput(action))" on a non-main thread. Make sure to use ".receive(on:)" on \
          any effects that execute on background threads to receive their output on the main \
          thread, or create this store via "Store.unchecked" to disable the main thread checker.
>>>>>>> 1a2b293c
          """
          "ViewStore.send was called on a non-main thread with: %@ …

          Make sure that "ViewStore.send" is always called on the main thread, or create your \
          store via "Store.unchecked" to opt out of the main thread checker.

          The "Store" class is not thread-safe, and so all interactions with an instance of \
          "Store" (including all of its scopes and derived view stores) must be done on the same \
          thread.
          """,
          debugCaseOutput(action)
        )

<<<<<<< HEAD
      case let .send(action, originatingAction: .some(originatingAction)):
        os_log(
          .fault, dso: rw.dso, log: rw.log,
          """
          An effect published an action on a non-main thread. …

            Effect published:
              %@

            Effect returned from:
              %@

          Make sure to use ".receive(on:)" on any effects that execute on background threads to \
          receive their output on the main thread, or create this store via "Store.unchecked" to \
          disable the main thread checker.

          The "Store" class is not thread-safe, and so all interactions with an instance of \
          "Store" (including all of its scopes and derived view stores) must be done on the same \
          thread.
          """,
          debugCaseOutput(action),
          debugCaseOutput(originatingAction)
        )
      }
    #endif
  }
}

private let mainQueueKey = DispatchSpecificKey<UInt8>()
private let mainQueueValue: UInt8 = 0
private var isMainQueue: Bool {
  _ = setSpecific
  return DispatchQueue.getSpecific(key: mainQueueKey) == mainQueueValue
}
private var setSpecific: () = {
  DispatchQueue.main.setSpecific(key: mainQueueKey, value: mainQueueValue)
}()
=======
        A store created on the main thread was interacted with on a non-main thread:

          Thread: \(Thread.current)

        \(message)

        The "Store" class is not thread-safe, and so all interactions with an instance of "Store" \
        (including all of its scopes and derived view stores) must be done on the main thread.
        ---
        """
      )
    #endif
  }

  private init<Environment>(
    initialState: State,
    reducer: Reducer<State, Action, Environment>,
    environment: Environment,
    mainThreadChecksEnabled: Bool
  ) {
    self.state = CurrentValueSubject(initialState)
    self.reducer = { state, action in reducer.run(&state, action, environment) }

    #if DEBUG
      self.mainThreadChecksEnabled = mainThreadChecksEnabled
    #endif
  }
}
>>>>>>> 1a2b293c
<|MERGE_RESOLUTION|>--- conflicted
+++ resolved
@@ -137,11 +137,7 @@
   private let reducer: (inout State, Action) -> Effect<Action, Never>
   var state: CurrentValueSubject<State, Never>
   #if DEBUG
-<<<<<<< HEAD
-  private let mainQueueChecksEnabled: Bool
-=======
     private let mainThreadChecksEnabled: Bool
->>>>>>> 1a2b293c
   #endif
 
   /// Initializes a store from an initial state, a reducer, and an environment.
@@ -159,17 +155,11 @@
       initialState: initialState,
       reducer: reducer,
       environment: environment,
-<<<<<<< HEAD
-      mainQueueChecksEnabled: true
-=======
       mainThreadChecksEnabled: true
->>>>>>> 1a2b293c
     )
     self.threadCheck(status: .`init`)
   }
 
-<<<<<<< HEAD
-=======
   /// Initializes a store from an initial state, a reducer, and an environment, and the main thread
   /// check is disabled for all interactions with this store.
   ///
@@ -177,7 +167,6 @@
   ///   - initialState: The state to start the application in.
   ///   - reducer: The reducer that powers the business logic of the application.
   ///   - environment: The environment of dependencies for the application.
->>>>>>> 1a2b293c
   public static func unchecked<Environment>(
     initialState: State,
     reducer: Reducer<State, Action, Environment>,
@@ -187,27 +176,8 @@
       initialState: initialState,
       reducer: reducer,
       environment: environment,
-<<<<<<< HEAD
-      mainQueueChecksEnabled: false
-    )
-  }
-
-  private init<Environment>(
-    initialState: State,
-    reducer: Reducer<State, Action, Environment>,
-    environment: Environment,
-    mainQueueChecksEnabled: Bool
-  ) {
-    self.state = CurrentValueSubject(initialState)
-    self.reducer = { state, action in reducer.run(&state, action, environment) }
-
-    #if DEBUG
-    self.mainQueueChecksEnabled = mainQueueChecksEnabled
-    #endif
-=======
       mainThreadChecksEnabled: false
     )
->>>>>>> 1a2b293c
   }
 
   /// Scopes the store to one that exposes local state and actions.
@@ -442,32 +412,13 @@
   @inline(__always)
   private func threadCheck(status: ThreadCheckStatus) {
     #if DEBUG
-<<<<<<< HEAD
-      guard self.mainQueueChecksEnabled && !isMainQueue
-=======
       guard self.mainThreadChecksEnabled && !Thread.isMainThread
->>>>>>> 1a2b293c
       else { return }
 
       switch status {
       case let .effectCompletion(action):
-<<<<<<< HEAD
         os_log(
           .fault, dso: rw.dso, log: rw.log,
-=======
-        message = """
-          An effect returned from the action "\(debugCaseOutput(action))" completed on a non-main \
-          thread. Make sure to use ".receive(on:)" on any effects that execute on background \
-          threads to receive their output on the main thread, or create this store via \
-          "Store.unchecked" to disable the main thread checker.
-          """
-
-      case .`init`:
-        message = """
-          "Store.init" was called on a non-main thread. Make sure that stores are initialized on \
-          the main thread, or create this store via "Store.unchecked" to disable the main thread \
-          checker.
->>>>>>> 1a2b293c
           """
           An effect completed on a non-main thread. …
 
@@ -501,47 +452,23 @@
         )
 
       case .scope:
-<<<<<<< HEAD
         os_log(
           .fault, dso: rw.dso, log: rw.log,
-=======
-        message = """
-          "Store.scope" was called on a non-main thread. Make sure that "Store.scope" is always \
-          called on the main thread, or create this store via "Store.unchecked" to disable the \
-          main thread checker.
->>>>>>> 1a2b293c
           """
           "Store.scope" was called on a non-main thread. …
 
           Make sure to use "Store.scope" on the main thread, or create your store via \
           "Store.unchecked" to opt out of the main thread checker.
 
-<<<<<<< HEAD
           The "Store" class is not thread-safe, and so all interactions with an instance of \
           "Store" (including all of its scopes and derived view stores) must be done on the same \
           thread.
-=======
-      case let .send(action, originatingAction: nil):
-        message = """
-          "ViewStore.send(\(debugCaseOutput(action)))" was called on a non-main thread. Make sure \
-          that "ViewStore.send" is always called on the main thread, or create this store via \
-          "Store.unchecked" to disable the main thread checker.
->>>>>>> 1a2b293c
           """
         )
 
-<<<<<<< HEAD
       case let .send(action, originatingAction: nil):
         os_log(
           .fault, dso: rw.dso, log: rw.log,
-=======
-      case let .send(action, originatingAction: .some(originatingAction)):
-        message = """
-          An effect returned from "\(debugCaseOutput(originatingAction))" emitted the action \
-          "\(debugCaseOutput(action))" on a non-main thread. Make sure to use ".receive(on:)" on \
-          any effects that execute on background threads to receive their output on the main \
-          thread, or create this store via "Store.unchecked" to disable the main thread checker.
->>>>>>> 1a2b293c
           """
           "ViewStore.send was called on a non-main thread with: %@ …
 
@@ -555,7 +482,6 @@
           debugCaseOutput(action)
         )
 
-<<<<<<< HEAD
       case let .send(action, originatingAction: .some(originatingAction)):
         os_log(
           .fault, dso: rw.dso, log: rw.log,
@@ -582,31 +508,6 @@
       }
     #endif
   }
-}
-
-private let mainQueueKey = DispatchSpecificKey<UInt8>()
-private let mainQueueValue: UInt8 = 0
-private var isMainQueue: Bool {
-  _ = setSpecific
-  return DispatchQueue.getSpecific(key: mainQueueKey) == mainQueueValue
-}
-private var setSpecific: () = {
-  DispatchQueue.main.setSpecific(key: mainQueueKey, value: mainQueueValue)
-}()
-=======
-        A store created on the main thread was interacted with on a non-main thread:
-
-          Thread: \(Thread.current)
-
-        \(message)
-
-        The "Store" class is not thread-safe, and so all interactions with an instance of "Store" \
-        (including all of its scopes and derived view stores) must be done on the main thread.
-        ---
-        """
-      )
-    #endif
-  }
 
   private init<Environment>(
     initialState: State,
@@ -621,5 +522,4 @@
       self.mainThreadChecksEnabled = mainThreadChecksEnabled
     #endif
   }
-}
->>>>>>> 1a2b293c
+}