import SwiftUI

/// An action that describes simple mutations to some root state at a writable key path.
///
/// This type can be used to eliminate the boilerplate that is typically incurred when working with
/// multiple mutable fields on state.
///
/// For example, a settings screen may model its state with the following struct:
///
/// ```swift
/// struct SettingsState {
///   var digest = Digest.daily
///   var displayName = ""
///   var enableNotifications = false
///   var protectMyPosts = false
///   var sendEmailNotifications = false
///   var sendMobileNotifications = false
/// }
/// ```
///
/// Each of these fields should be editable, and in the Composable Architecture this means that each
/// field requires a corresponding action that can be sent to the store. Typically this comes in the
/// form of an enum with a case per field:
///
/// ```swift
/// enum SettingsAction {
///   case digestChanged(Digest)
///   case displayNameChanged(String)
///   case enableNotificationsChanged(Bool)
///   case protectMyPostsChanged(Bool)
///   case sendEmailNotificationsChanged(Bool)
///   case sendMobileNotificationsChanged(Bool)
/// }
/// ```
///
/// And we're not even done yet. In the reducer we must now handle each action, which simply
/// replaces the state at each field with a new value:
///
/// ```swift
/// let settingsReducer = Reducer<
///   SettingsState, SettingsAction, SettingsEnvironment
/// > { state, action, environment in
///   switch action {
///   case let digestChanged(digest):
///     state.digest = digest
///     return .none
///
///   case let displayNameChanged(displayName):
///     state.displayName = displayName
///     return .none
///
///   case let enableNotificationsChanged(isOn):
///     state.enableNotifications = isOn
///     return .none
///
///   case let protectMyPostsChanged(isOn):
///     state.protectMyPosts = isOn
///     return .none
///
///   case let sendEmailNotificationsChanged(isOn):
///     state.sendEmailNotifications = isOn
///     return .none
///
///   case let sendMobileNotificationsChanged(isOn):
///     state.sendMobileNotifications = isOn
///     return .none
///   }
/// }
/// ```
///
/// This is a _lot_ of boilerplate for something that should be simple. Luckily, we can dramatically
/// eliminate this boilerplate using ``BindingAction``. First, we can collapse all of these
/// field-mutating actions into a single case that holds a ``BindingAction`` generic over the
/// reducer's root `SettingsState`:
///
/// ```swift
/// enum SettingsAction {
///   case binding(BindingAction<SettingsState>)
/// }
/// ```
///
/// And then, we can simplify the settings reducer by allowing the `binding` method to handle these
/// field mutations for us:
///
/// ```swift
/// let settingsReducer = Reducer<
///   SettingsState, SettingsAction, SettingsEnvironment
/// > {
///   switch action {
///   case .binding:
///     return .none
///   }
/// }
/// .binding(action: /SettingsAction.binding)
/// ```
///
/// Binding actions are constructed and sent to the store by providing a writable key path from root
/// state to the field being mutated. There is even a view store helper that simplifies this work.
/// You can derive a binding by specifying the key path and binding action case:
///
/// ```swift
/// TextField(
///   "Display name",
///   text: viewStore.binding(keyPath: \.displayName, send: SettingsAction.binding)
/// )
/// ```
///
/// Should you need to layer additional functionality over these bindings, your reducer can pattern
/// match the action for a given key path:
///
/// ```swift
/// case .binding(\.displayName):
///   // Validate display name
///
/// case .binding(\.enableNotifications):
///   // Return an authorization request effect
/// ```
///
/// Binding actions can also be tested in much the same way regular actions are tested. Rather than
/// send a specific action describing how a binding changed, such as `displayNameChanged("Blob")`,
/// you will send a ``Reducer/binding(action:)`` action that describes which key path is being set
/// to what value, such as `.binding(.set(\.displayName, "Blob"))`:
///
/// ```swift
/// let store = TestStore(
///   initialState: SettingsState(),
///   reducer: settingsReducer,
///   environment: SettingsEnvironment(...)
/// )
///
/// store.send(.binding(.set(\.displayName, "Blob"))) {
///   $0.displayName = "Blob"
/// }
/// store.send(.binding(.set(\.protectMyPosts, true))) {
///   $0.protectMyPosts = true
/// )
/// ```
///
public struct BindingAction<Root>: Equatable {
  public let keyPath: PartialKeyPath<Root>

  let set: (inout Root) -> Void
  private let value: Any
  private let valueIsEqualTo: (Any) -> Bool

  /// Returns an action that describes simple mutations to some root state at a writable key path.
  ///
  /// - Parameters:
  ///   - keyPath: A key path to the property that should be mutated.
  ///   - value: A value to assign at the given key path.
  /// - Returns: An action that describes simple mutations to some root state at a writable key
  ///   path.
  public static func set<Value>(
    _ keyPath: WritableKeyPath<Root, Value>,
    _ value: Value
  ) -> Self
  where Value: Equatable {
    .init(
      keyPath: keyPath,
      set: { $0[keyPath: keyPath] = value },
      value: value,
      valueIsEqualTo: { $0 as? Value == value }
    )
  }

  /// Transforms a binding action over some root state to some other type of root state given a key
  /// path.
  ///
  /// - Parameter keyPath: A key path from a new type of root state to the original root state.
  /// - Returns: A binding action over a new type of root state.
  public func pullback<NewRoot>(
    _ keyPath: WritableKeyPath<NewRoot, Root>
  ) -> BindingAction<NewRoot> {
    .init(
      keyPath: (keyPath as AnyKeyPath).appending(path: self.keyPath) as! PartialKeyPath<NewRoot>,
      set: { self.set(&$0[keyPath: keyPath]) },
      value: self.value,
      valueIsEqualTo: self.valueIsEqualTo
    )
  }

  public static func == (lhs: Self, rhs: Self) -> Bool {
    lhs.keyPath == rhs.keyPath && lhs.valueIsEqualTo(rhs.value)
  }

  public static func ~= <Value>(
    keyPath: WritableKeyPath<Root, Value>,
    bindingAction: Self
  ) -> Bool {
    keyPath == bindingAction.keyPath
  }
}

extension Reducer {
  /// Returns a reducer that applies ``BindingAction`` mutations to `State` before running this
  /// reducer's logic.
  ///
  /// For example, a settings screen may gather its binding actions into a single ``BindingAction``
  /// case:
  ///
  /// ```swift
  /// enum SettingsAction {
  ///   ...
  ///   case binding(BindingAction<SettingsState>)
  /// }
  /// ```
  ///
  /// The reducer can then be enhanced to automatically handle these mutations for you by tacking on
  /// the ``binding(action:)`` method:
  ///
<<<<<<< HEAD
  ///    ```swift
  ///     let settingsReducer = Reducer<SettingsState, SettingsAction, SettingsEnvironment {
  ///       ...
  ///     }
  ///     .binding(state: \.self, action: /SettingsAction.binding)
  ///    ```
  ///
  /// - Parameters:
  ///   - toLocalState: A key path that can get/set `LocalState` inside `State`.
  /// - Parameter toBindingAction: A case path from this reducer's `Action` type to a
  ///   `BindingAction` over this reducer's `State`.
  /// - Returns: A reducer that applies ``BindingAction`` mutations to `State` before running this
  ///   reducer's logic.
  public func binding<LocalState>(
    state toLocalState: WritableKeyPath<State, LocalState>,
    action toBindingAction: CasePath<Action, BindingAction<LocalState>>
  ) -> Self {
    Self { state, action, environment in
      toBindingAction.extract(from: action)?.set(&state[keyPath: toLocalState])
      return .none
=======
  /// ```swift
  /// let settingsReducer = Reducer<SettingsState, SettingsAction, SettingsEnvironment {
  ///   ...
  /// }
  /// .binding(action: /SettingsAction.binding)
  /// ```
  ///
  /// - Parameter toBindingAction: A function that extracts a `BindingAction<State>` from an
  /// `Action`. Typically this is done by using the prefix operator `/` to automatically derive
  /// an extraction function from any case of any enum.
  /// - Returns: A reducer that applies ``BindingAction`` mutations to `State` before running this
  ///   reducer's logic.
  public func binding(action toBindingAction: @escaping (Action) -> BindingAction<State>?) -> Self {
    Self { state, action, environment in
      toBindingAction(action)?.set(&state)
      return self.run(&state, action, environment)
>>>>>>> b809888a
    }
  }


    public func _binding<LocalState, StatePath>(
      state toLocalState: StatePath,
      action toBindingAction: CasePath<Action, BindingAction<LocalState>>
    )
    -> Self
    where StatePath: Path, StatePath.Root == State, StatePath.Value == LocalState {
      Self { state, action, environment in
        guard var localState = toLocalState.extract(from: state)
        else { return .none }
        toBindingAction.extract(from: action)?.set(&localState)
        toLocalState.set(into: &state, localState)
        return .none
      }
      .combined(with: self)
    }



  /// Returns a reducer that applies `BindingAction` mutations to state before running this
  /// reducer's logic.
  ///
  /// For example, a settings screen may gather its binding actions into a single `BindingAction`
  /// case:
  ///
  ///     enum SettingsAction {
  ///       ...
  ///       case binding(BindingAction<SettingsState>)
  ///     }
  ///
  /// The reducer can then be enhanced to automatically handle these mutations for you by tacking on
  /// the `binding` method:
  ///
  ///     let settingsReducer = Reducer<SettingsState, SettingsAction, SettingsEnvironment {
  ///       ...
  ///     }
  ///     .binding(action: /SettingsAction.binding)
  ///
  /// - Parameters:
  ///   - toBindingAction: A case path from this reducer's `Action` type to a BindingAction` over
  ///     `State`.
  /// - Returns: A reducer that applies `BindingAction` mutations to state before running this
  ///   reducer's logic.
  public func binding(action toBindingAction: CasePath<Action, BindingAction<State>>) -> Self {
    self.binding(state: \.self, action: toBindingAction)
  }
}

extension ViewStore {
  /// Derives a binding from the store that mutates state at the given writable key path by wrapping
  /// a ``BindingAction`` with the store's action type.
  ///
  /// For example, a text field binding can be created like this:
  ///
  /// ```swift
  /// struct State { var text = "" }
  /// enum Action { case binding(BindingAction<State>) }
  ///
  /// TextField(
  ///   "Enter text",
  ///   text: viewStore.binding(keyPath: \.text, Action.binding)
  /// )
  /// ```
  ///
  /// - Parameters:
  ///   - keyPath: A writable key path from the view store's state to a mutable field
  ///   - action: A function that wraps a binding action in the view store's action type.
  /// - Returns: A binding.
  public func binding<LocalState>(
    keyPath: WritableKeyPath<State, LocalState>,
    send action: @escaping (BindingAction<State>) -> Action
  ) -> Binding<LocalState>
  where LocalState: Equatable {
    self.binding(
      get: { $0[keyPath: keyPath] },
      send: { action(.set(keyPath, $0)) }
    )
  }
}<|MERGE_RESOLUTION|>--- conflicted
+++ resolved
@@ -208,28 +208,6 @@
   /// The reducer can then be enhanced to automatically handle these mutations for you by tacking on
   /// the ``binding(action:)`` method:
   ///
-<<<<<<< HEAD
-  ///    ```swift
-  ///     let settingsReducer = Reducer<SettingsState, SettingsAction, SettingsEnvironment {
-  ///       ...
-  ///     }
-  ///     .binding(state: \.self, action: /SettingsAction.binding)
-  ///    ```
-  ///
-  /// - Parameters:
-  ///   - toLocalState: A key path that can get/set `LocalState` inside `State`.
-  /// - Parameter toBindingAction: A case path from this reducer's `Action` type to a
-  ///   `BindingAction` over this reducer's `State`.
-  /// - Returns: A reducer that applies ``BindingAction`` mutations to `State` before running this
-  ///   reducer's logic.
-  public func binding<LocalState>(
-    state toLocalState: WritableKeyPath<State, LocalState>,
-    action toBindingAction: CasePath<Action, BindingAction<LocalState>>
-  ) -> Self {
-    Self { state, action, environment in
-      toBindingAction.extract(from: action)?.set(&state[keyPath: toLocalState])
-      return .none
-=======
   /// ```swift
   /// let settingsReducer = Reducer<SettingsState, SettingsAction, SettingsEnvironment {
   ///   ...
@@ -238,15 +216,18 @@
   /// ```
   ///
   /// - Parameter toBindingAction: A function that extracts a `BindingAction<State>` from an
+  ///   - toLocalState: A key path that can get/set `LocalState` inside `State`.
   /// `Action`. Typically this is done by using the prefix operator `/` to automatically derive
   /// an extraction function from any case of any enum.
   /// - Returns: A reducer that applies ``BindingAction`` mutations to `State` before running this
   ///   reducer's logic.
+  public func binding<LocalState>(
+    state toLocalState: WritableKeyPath<State, LocalState>,
   public func binding(action toBindingAction: @escaping (Action) -> BindingAction<State>?) -> Self {
+  ) -> Self {
     Self { state, action, environment in
       toBindingAction(action)?.set(&state)
       return self.run(&state, action, environment)
->>>>>>> b809888a
     }
   }
 
