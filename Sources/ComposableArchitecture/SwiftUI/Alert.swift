import CustomDump
import SwiftUI

/// A data type that describes the state of an alert that can be shown to the user. The `Action`
/// generic is the type of actions that can be sent from tapping on a button in the alert.
///
/// This type can be used in your application's state in order to control the presentation or
/// dismissal of alerts. It is preferable to use this API instead of the default SwiftUI API
/// for alerts because SwiftUI uses 2-way bindings in order to control the showing and dismissal
/// of alerts, and that does not play nicely with the Composable Architecture. The library requires
/// that all state mutations happen by sending an action so that a reducer can handle that logic,
/// which greatly simplifies how data flows through your application, and gives you instant
/// testability on all parts of your application.
///
/// To use this API, you model all the alert actions in your domain's action enum:
///
/// ```swift
/// enum AppAction: Equatable {
///   case cancelTapped
///   case confirmTapped
///   case deleteTapped
///
///   // Your other actions
/// }
/// ```
///
/// And you model the state for showing the alert in your domain's state, and it can start off
/// `nil`:
///
/// ```swift
/// struct AppState: Equatable {
///   var alert: AlertState<AppAction>?
///
///   // Your other state
/// }
/// ```
///
/// Then, in the reducer you can construct an ``AlertState`` value to represent the alert you want
/// to show to the user:
///
/// ```swift
/// let appReducer = Reducer<AppState, AppAction, AppEnvironment> { state, action, env in
///   switch action
///     case .cancelTapped:
///       state.alert = nil
///       return .none
///
///     case .confirmTapped:
///       state.alert = nil
///       // Do deletion logic...
///
///     case .deleteTapped:
///       state.alert = AlertState(
///         title: TextState("Delete"),
///         message: TextState("Are you sure you want to delete this? It cannot be undone."),
///         primaryButton: .default(TextState("Confirm"), action: .send(.confirmTapped)),
///         secondaryButton: .cancel(TextState("Cancel"))
///       )
///     return .none
///   }
/// }
/// ```
///
/// And then, in your view you can use the `.alert(_:send:dismiss:)` method on `View` in order
/// to present the alert in a way that works best with the Composable Architecture:
///
/// ```swift
/// Button("Delete") { viewStore.send(.deleteTapped) }
///   .alert(
///     self.store.scope(state: \.alert),
///     dismiss: .cancelTapped
///   )
/// ```
///
/// This makes your reducer in complete control of when the alert is shown or dismissed, and makes
/// it so that any choice made in the alert is automatically fed back into the reducer so that you
/// can handle its logic.
///
/// Even better, you can instantly write tests that your alert behavior works as expected:
///
/// ```swift
/// let store = TestStore(
///   initialState: AppState(),
///   reducer: appReducer,
///   environment: .mock
/// )
///
/// store.send(.deleteTapped) {
///   $0.alert = AlertState(
///     title: TextState("Delete"),
///     message: TextState("Are you sure you want to delete this? It cannot be undone."),
///     primaryButton: .default(TextState("Confirm"), action: .send(.confirmTapped)),
///     secondaryButton: .cancel(TextState("Cancel"))
///   )
/// }
/// store.send(.deleteTapped) {
///   $0.alert = nil
///   // Also verify that delete logic executed correctly
/// }
/// ```
///
public struct AlertState<Action> {
  public let id = UUID()
  public var buttons: [Button]
  public var message: TextState?
  public var title: TextState

  @available(iOS 15, macOS 12, tvOS 15, watchOS 8, *)
  public init(
    title: TextState,
    message: TextState? = nil,
    buttons: [Button]
  ) {
    self.title = title
    self.message = message
    self.buttons = buttons
  }

  public init(
    title: TextState,
    message: TextState? = nil,
    dismissButton: Button? = nil
  ) {
    self.title = title
    self.message = message
    self.buttons = dismissButton.map { [$0] } ?? []
  }

  public init(
    title: TextState,
    message: TextState? = nil,
    primaryButton: Button,
    secondaryButton: Button
  ) {
    self.title = title
    self.message = message
    self.buttons = [primaryButton, secondaryButton]
  }

  public struct Button {
    public var action: ButtonAction?
    public var label: TextState
    public var role: ButtonRole?

    public static func cancel(
      _ label: TextState,
      action: ButtonAction? = nil
    ) -> Self {
      Self(action: action, label: label, role: .cancel)
    }

    public static func `default`(
      _ label: TextState,
      action: ButtonAction? = nil
    ) -> Self {
      Self(action: action, label: label, role: nil)
    }

    public static func destructive(
      _ label: TextState,
      action: ButtonAction? = nil
    ) -> Self {
      Self(action: action, label: label, role: .destructive)
    }
  }

  public struct ButtonAction {
    public let type: ActionType

    public static func send(_ action: Action) -> Self {
      .init(type: .send(action))
    }

    public static func send(_ action: Action, animation: Animation?) -> Self {
      .init(type: .animatedSend(action, animation: animation))
    }

    public enum ActionType {
      case send(Action)
      case animatedSend(Action, animation: Animation?)
    }
  }

  public enum ButtonRole {
    case cancel
    case destructive

    @available(iOS 15, macOS 12, tvOS 15, watchOS 8, *)
    var toSwiftUI: SwiftUI.ButtonRole {
      switch self {
      case .cancel:
        return .cancel
      case .destructive:
        return .destructive
      }
    }
  }
}

extension View {
  /// Displays an alert when then store's state becomes non-`nil`, and dismisses it when it becomes
  /// `nil`.
  ///
  /// - Parameters:
  ///   - store: A store that describes if the alert is shown or dismissed.
  ///   - dismissal: An action to send when the alert is dismissed through non-user actions, such
  ///     as when an alert is automatically dismissed by the system. Use this action to `nil` out
  ///     the associated alert state.
  @ViewBuilder public func alert<Action>(
    _ store: Store<AlertState<Action>?, Action>,
    dismiss: Action
  ) -> some View {
    if #available(iOS 15, macOS 12, tvOS 15, watchOS 8, *) {
      self.modifier(
        NewAlertModifier(
          viewStore: ViewStore(store, removeDuplicates: { $0?.id == $1?.id }),
          dismiss: dismiss
        )
      )
    } else {
      self.modifier(
        OldAlertModifier(
          viewStore: ViewStore(store, removeDuplicates: { $0?.id == $1?.id }),
          dismiss: dismiss
        )
      )
    }
  }
}

<<<<<<< HEAD
#if compiler(>=5.5)
  // NB: Workaround for iOS 14 runtime crashes during iOS 15 availability checks.
  @available(iOS 15, macOS 12, tvOS 15, watchOS 8, *)
  private struct NewAlertModifier<Action>: ViewModifier {
    @ObservedObject var viewStore: ViewStore<AlertState<Action>?, Action>
    let dismiss: Action

    func body(content: Content) -> some View {
      content.alert(
        (viewStore.state?.title).map { Text($0) } ?? Text(""),
        isPresented: viewStore.binding(send: dismiss).isPresent(),
        presenting: viewStore.state,
        actions: { $0.toSwiftUIActions(send: { viewStore.send($0) }) },
        message: { $0.message.map { Text($0) } }
      )
    }
=======
// NB: Workaround for iOS 14 runtime crashes during iOS 15 availability checks.
@available(iOS 15, macOS 12, tvOS 15, watchOS 8, *)
private struct NewAlertModifier<Action>: ViewModifier {
  @ObservedObject var viewStore: ViewStore<AlertState<Action>?, Action>
  let dismiss: Action

  func body(content: Content) -> some View {
    content.alert(
      (viewStore.state?.title).map { Text($0) } ?? Text(""),
      isPresented: viewStore.binding(send: dismiss).isPresent(),
      presenting: viewStore.state,
      actions: { $0.toSwiftUIActions(send: viewStore.send) },
      message: { $0.message.map { Text($0) } }
    )
>>>>>>> de2b645b
  }
}

private struct OldAlertModifier<Action>: ViewModifier {
  @ObservedObject var viewStore: ViewStore<AlertState<Action>?, Action>
  let dismiss: Action

  func body(content: Content) -> some View {
    content.alert(item: viewStore.binding(send: dismiss)) { state in
      state.toSwiftUIAlert(send: { viewStore.send($0) })
    }
  }
}

extension AlertState: CustomDumpReflectable {
  public var customDumpMirror: Mirror {
    Mirror(
      self,
      children: [
        "title": self.title,
        "message": self.message as Any,
        "buttons": self.buttons,
      ],
      displayStyle: .struct
    )
  }
}

extension AlertState.Button: CustomDumpReflectable {
  public var customDumpMirror: Mirror {
    Mirror(
      self,
      children: [
        self.role.map { "\($0)" } ?? "default": (
          self.label,
          action: self.action
        )
      ],
      displayStyle: .enum
    )
  }
}

extension AlertState.ButtonAction: CustomDumpReflectable {
  public var customDumpMirror: Mirror {
    switch self.type {
    case let .send(action):
      return Mirror(
        self,
        children: [
          "send": action
        ],
        displayStyle: .enum
      )
    case let .animatedSend(action, animation):
      return Mirror(
        self,
        children: [
          "send": (action, animation: animation)
        ],
        displayStyle: .enum
      )
    }
  }
}

extension AlertState: Equatable where Action: Equatable {
  public static func == (lhs: Self, rhs: Self) -> Bool {
    lhs.title == rhs.title
      && lhs.message == rhs.message
      && lhs.buttons == rhs.buttons
  }
}

extension AlertState: Hashable where Action: Hashable {
  public func hash(into hasher: inout Hasher) {
    hasher.combine(self.title)
    hasher.combine(self.message)
    hasher.combine(self.buttons)
  }
}

extension AlertState: Identifiable {}

extension AlertState.ButtonAction: Equatable where Action: Equatable {}
extension AlertState.ButtonAction.ActionType: Equatable where Action: Equatable {}
extension AlertState.ButtonRole: Equatable {}
extension AlertState.Button: Equatable where Action: Equatable {}

extension AlertState.ButtonAction: Hashable where Action: Hashable {}
extension AlertState.ButtonAction.ActionType: Hashable where Action: Hashable {
  public func hash(into hasher: inout Hasher) {
    switch self {
    case let .send(action), let .animatedSend(action, animation: _):
      hasher.combine(action)
    }
  }
}
extension AlertState.ButtonRole: Hashable {}
extension AlertState.Button: Hashable where Action: Hashable {
  public func hash(into hasher: inout Hasher) {
    hasher.combine(self.action)
    hasher.combine(self.label)
    hasher.combine(self.role)
  }
}

extension AlertState.Button {
  func toSwiftUIAction(send: @escaping (Action) -> Void) -> () -> Void {
    return {
      switch self.action?.type {
      case .none:
        return
      case let .some(.send(action)):
        send(action)
      case let .some(.animatedSend(action, animation: animation)):
        withAnimation(animation) { send(action) }
      }
    }
  }

  func toSwiftUIAlertButton(send: @escaping (Action) -> Void) -> SwiftUI.Alert.Button {
    let action = self.toSwiftUIAction(send: send)
    switch self.role {
    case .cancel:
      return .cancel(Text(label), action: action)
    case .destructive:
      return .destructive(Text(label), action: action)
    case .none:
      return .default(Text(label), action: action)
    }
  }

  @available(iOS 15, macOS 12, tvOS 15, watchOS 8, *)
  func toSwiftUIButton(send: @escaping (Action) -> Void) -> some View {
    SwiftUI.Button(
      role: self.role?.toSwiftUI,
      action: self.toSwiftUIAction(send: send)
    ) {
      Text(self.label)
    }
  }
}

extension AlertState {
  @available(iOS 15, macOS 12, tvOS 15, watchOS 8, *)
  @ViewBuilder
  fileprivate func toSwiftUIActions(send: @escaping (Action) -> Void) -> some View {
    ForEach(self.buttons.indices, id: \.self) {
      self.buttons[$0].toSwiftUIButton(send: send)
    }
  }

  fileprivate func toSwiftUIAlert(send: @escaping (Action) -> Void) -> SwiftUI.Alert {
    if self.buttons.count == 2 {
      return SwiftUI.Alert(
        title: Text(self.title),
        message: self.message.map { Text($0) },
        primaryButton: self.buttons[0].toSwiftUIAlertButton(send: send),
        secondaryButton: self.buttons[1].toSwiftUIAlertButton(send: send)
      )
    } else {
      return SwiftUI.Alert(
        title: Text(self.title),
        message: self.message.map { Text($0) },
        dismissButton: self.buttons.first?.toSwiftUIAlertButton(send: send)
      )
    }
  }
}<|MERGE_RESOLUTION|>--- conflicted
+++ resolved
@@ -228,24 +228,6 @@
   }
 }
 
-<<<<<<< HEAD
-#if compiler(>=5.5)
-  // NB: Workaround for iOS 14 runtime crashes during iOS 15 availability checks.
-  @available(iOS 15, macOS 12, tvOS 15, watchOS 8, *)
-  private struct NewAlertModifier<Action>: ViewModifier {
-    @ObservedObject var viewStore: ViewStore<AlertState<Action>?, Action>
-    let dismiss: Action
-
-    func body(content: Content) -> some View {
-      content.alert(
-        (viewStore.state?.title).map { Text($0) } ?? Text(""),
-        isPresented: viewStore.binding(send: dismiss).isPresent(),
-        presenting: viewStore.state,
-        actions: { $0.toSwiftUIActions(send: { viewStore.send($0) }) },
-        message: { $0.message.map { Text($0) } }
-      )
-    }
-=======
 // NB: Workaround for iOS 14 runtime crashes during iOS 15 availability checks.
 @available(iOS 15, macOS 12, tvOS 15, watchOS 8, *)
 private struct NewAlertModifier<Action>: ViewModifier {
@@ -257,10 +239,9 @@
       (viewStore.state?.title).map { Text($0) } ?? Text(""),
       isPresented: viewStore.binding(send: dismiss).isPresent(),
       presenting: viewStore.state,
-      actions: { $0.toSwiftUIActions(send: viewStore.send) },
+      actions: { $0.toSwiftUIActions(send: { viewStore.send($0) }) },
       message: { $0.message.map { Text($0) } }
     )
->>>>>>> de2b645b
   }
 }
 
