import SwiftUI

/// A data type that describes the state of an alert that can be shown to the user. The `Action`
/// generic is the type of actions that can be sent from tapping on a button in the alert.
///
/// This type can be used in your application's state in order to control the presentation or
/// dismissal of alerts. It is preferable to use this API instead of the default SwiftUI API
/// for alerts because SwiftUI uses 2-way bindings in order to control the showing and dismissal
/// of alerts, and that does not play nicely with the Composable Architecture. The library requires
/// that all state mutations happen by sending an action so that a reducer can handle that logic,
/// which greatly simplifies how data flows through your application, and gives you instant
/// testability on all parts of your application.
///
/// To use this API, you model all the alert actions in your domain's action enum:
///
///     enum AppAction: Equatable {
///       case cancelTapped
///       case confirmTapped
///       case deleteTapped
///
///       // Your other actions
///     }
///
/// And you model the state for showing the alert in your domain's state, and it can start off
/// `nil`:
///
///     struct AppState: Equatable {
///       var alert = AlertState<AppAction>?
///
///       // Your other state
///     }
///
/// Then, in the reducer you can construct an `AlertState` value to represent the alert you want
/// to show to the user:
///
///     let appReducer = Reducer<AppState, AppAction, AppEnvironment> { state, action, env in
///       switch action
///         case .cancelTapped:
///           state.alert = nil
///           return .none
///
///         case .confirmTapped:
///           state.alert = nil
///           // Do deletion logic...
///
///         case .deleteTapped:
///           state.alert = .init(
///             title: TextState("Delete"),
///             message: TextState("Are you sure you want to delete this? It cannot be undone."),
///             primaryButton: .default(TextState("Confirm"), send: .confirmTapped),
///             secondaryButton: .cancel()
///           )
///         return .none
///       }
///     }
///
/// And then, in your view you can use the `.alert(_:send:dismiss:)` method on `View` in order
/// to present the alert in a way that works best with the Composable Architecture:
///
///     Button("Delete") { viewStore.send(.deleteTapped) }
///       .alert(
///         self.store.scope(state: \.alert),
///         dismiss: .cancelTapped
///       )
///
/// This makes your reducer in complete control of when the alert is shown or dismissed, and makes
/// it so that any choice made in the alert is automatically fed back into the reducer so that you
/// can handle its logic.
///
/// Even better, you can instantly write tests that your alert behavior works as expected:
///
///     let store = TestStore(
///       initialState: AppState(),
///       reducer: appReducer,
///       environment: .mock
///     )
///
///     store.assert(
///       .send(.deleteTapped) {
///         $0.alert = .init(
///           title: TextState("Delete"),
///           message: TextState("Are you sure you want to delete this? It cannot be undone."),
///           primaryButton: .default(TextState("Confirm"), send: .confirmTapped),
///           secondaryButton: .cancel(send: .cancelTapped)
///         )
///       },
///       .send(.deleteTapped) {
///         $0.alert = nil
///         // Also verify that delete logic executed correctly
///       }
///     )
///
public struct AlertState<Action> {
  public let id = UUID()
  public var message: TextState?
  public var primaryButton: Button?
  public var secondaryButton: Button?
<<<<<<< HEAD
  public var title: LocalizedStringKey
  public var onDismiss: Action?

//  public init(
//    title: String,
//    message: String? = nil,
//    dismissButton: Button? = nil,
//    onDismiss: Action?
//  ) {
//    self.title = title
//    self.message = message
//    self.primaryButton = dismissButton
//    self.onDismiss = onDismiss
//  }
=======
  public var title: TextState

  public init(
    title: TextState,
    message: TextState? = nil,
    dismissButton: Button? = nil
  ) {
    self.title = title
    self.message = message
    self.primaryButton = dismissButton
  }
>>>>>>> b692a6de

  public init(
    title: TextState,
    message: TextState? = nil,
    primaryButton: Button,
    secondaryButton: Button?,
    onDismiss: Action?
  ) {
    self.title = title
    self.message = message
    self.primaryButton = primaryButton
    self.secondaryButton = secondaryButton
    self.onDismiss = onDismiss
  }

  public struct Button {
    public var action: Action?
    public var type: `Type`

    public static func cancel(
      _ label: TextState,
      send action: Action? = nil
    ) -> Self {
      Self(action: action, type: .cancel(label: label))
    }

    public static func cancel(
      send action: Action? = nil
    ) -> Self {
      Self(action: action, type: .cancel(label: nil))
    }

    public static func `default`(
      _ label: TextState,
      send action: Action? = nil
    ) -> Self {
      Self(action: action, type: .default(label: label))
    }

    public static func destructive(
      _ label: TextState,
      send action: Action? = nil
    ) -> Self {
      Self(action: action, type: .destructive(label: label))
    }

    public enum `Type` {
      case cancel(label: TextState?)
      case `default`(label: TextState)
      case destructive(label: TextState)
    }
  }
}

extension View {
  /// Displays an alert when then store's state becomes non-`nil`, and dismisses it when it becomes
  /// `nil`.
  ///
  /// - Parameters:
  ///   - store: A store that describes if the alert is shown or dismissed.
  ///   - dismissal: An action to send when the alert is dismissed through non-user actions, such
  ///     as when an alert is automatically dismissed by the system. Use this action to `nil` out
  ///     the associated alert state.
  public func alert<Action>(
    _ store: Store<AlertState<Action>?, Action>
  ) -> some View {

    WithViewStore(store, removeDuplicates: { $0?.id == $1?.id }) { viewStore in
      self.alert(
        item:     Binding(
          get: { viewStore.state },
          set: { newLocalState, transaction in
            withAnimation(transaction.disablesAnimations ? nil : transaction.animation) {
//              self.send(localStateToViewAction(newLocalState))
              if let dismiss = viewStore.state?.onDismiss {
                viewStore.send(dismiss)
              }

            }

          })



//          viewStore.binding(
//          send: { alertState in
//            if let dismiss = dismiss {
//              viewStore.send(dismiss)
//            }
//          }
            //dismiss

      ) { state in
        state.toSwiftUI(send: { viewStore.send($0) })
      }
    }
  }
}

extension AlertState: CustomDebugOutputConvertible {
  public var debugOutput: String {
    let fields = (
      title: self.title,
      message: self.message,
      primaryButton: self.primaryButton,
      secondaryButton: self.secondaryButton
    )
    return "\(Self.self)\(ComposableArchitecture.debugOutput(fields))"
  }
}

extension AlertState: Equatable where Action: Equatable {
  public static func == (lhs: Self, rhs: Self) -> Bool {
    lhs.title == rhs.title
      && lhs.message == rhs.message
      && lhs.primaryButton == rhs.primaryButton
      && lhs.secondaryButton == rhs.secondaryButton
  }
}
extension AlertState: Hashable where Action: Hashable {
  public func hash(into hasher: inout Hasher) {
    hasher.combine(self.title)
    hasher.combine(self.message)
    hasher.combine(self.primaryButton)
    hasher.combine(self.secondaryButton)
  }
}
extension AlertState: Identifiable {}

extension AlertState.Button.`Type`: Equatable {}
extension AlertState.Button: Equatable where Action: Equatable {}

extension AlertState.Button.`Type`: Hashable {}
extension AlertState.Button: Hashable where Action: Hashable {}

extension AlertState.Button {
  func toSwiftUI(send: @escaping (Action) -> Void) -> SwiftUI.Alert.Button {
    let action = { if let action = self.action { send(action) } }
    switch self.type {
    case let .cancel(.some(label)):
      return .cancel(Text(label), action: action)
    case .cancel(.none):
      return .cancel(action)
    case let .default(label):
      return .default(Text(label), action: action)
    case let .destructive(label):
      return .destructive(Text(label), action: action)
    }
  }
}

extension AlertState {
  fileprivate func toSwiftUI(send: @escaping (Action) -> Void) -> SwiftUI.Alert {
    if let primaryButton = self.primaryButton, let secondaryButton = self.secondaryButton {
      return SwiftUI.Alert(
        title: Text(self.title),
        message: self.message.map { Text($0) },
        primaryButton: primaryButton.toSwiftUI(send: send),
        secondaryButton: secondaryButton.toSwiftUI(send: send)
      )
    } else {
      return SwiftUI.Alert(
        title: Text(self.title),
        message: self.message.map { Text($0) },
        dismissButton: self.primaryButton?.toSwiftUI(send: send)
      )
    }
  }
}<|MERGE_RESOLUTION|>--- conflicted
+++ resolved
@@ -93,43 +93,28 @@
 public struct AlertState<Action> {
   public let id = UUID()
   public var message: TextState?
+  public var onDismiss: Action?
   public var primaryButton: Button?
   public var secondaryButton: Button?
-<<<<<<< HEAD
-  public var title: LocalizedStringKey
-  public var onDismiss: Action?
-
-//  public init(
-//    title: String,
-//    message: String? = nil,
-//    dismissButton: Button? = nil,
-//    onDismiss: Action?
-//  ) {
-//    self.title = title
-//    self.message = message
-//    self.primaryButton = dismissButton
-//    self.onDismiss = onDismiss
-//  }
-=======
   public var title: TextState
 
   public init(
     title: TextState,
     message: TextState? = nil,
-    dismissButton: Button? = nil
+    dismissButton: Button? = nil,
+    onDismiss: Action? = nil
   ) {
     self.title = title
     self.message = message
     self.primaryButton = dismissButton
   }
->>>>>>> b692a6de
 
   public init(
     title: TextState,
     message: TextState? = nil,
     primaryButton: Button,
     secondaryButton: Button?,
-    onDismiss: Action?
+    onDismiss: Action? = nil
   ) {
     self.title = title
     self.message = message
