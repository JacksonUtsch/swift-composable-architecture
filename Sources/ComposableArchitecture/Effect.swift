--- conflicted
+++ resolved
@@ -193,11 +193,7 @@
   ///
   /// - Parameter effects: A variadic list of effects.
   /// - Returns: A new effect
-<<<<<<< HEAD
-  public static func concatenate(_ effects: Effect...) -> Self {
-=======
   public static func concatenate(_ effects: Self...) -> Self {
->>>>>>> b8dddaf0
     .concatenate(effects)
   }
 
@@ -212,13 +208,7 @@
   ///
   /// - Parameter effects: A collection of effects.
   /// - Returns: A new effect
-<<<<<<< HEAD
-  public static func concatenate<C: Collection>(
-    _ effects: C
-  ) -> Self where C.Element == Effect {
-=======
   public static func concatenate<C: Collection>(_ effects: C) -> Self where C.Element == Effect {
->>>>>>> b8dddaf0
     guard let first = effects.first else { return .none }
 
     return
@@ -234,13 +224,7 @@
   ///
   /// - Parameter effects: A list of effects.
   /// - Returns: A new effect
-<<<<<<< HEAD
-  public static func merge(
-    _ effects: Effect...
-  ) -> Self {
-=======
   public static func merge(_ effects: Self...) -> Self {
->>>>>>> b8dddaf0
     .merge(effects)
   }
 
