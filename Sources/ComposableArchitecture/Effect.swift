--- conflicted
+++ resolved
@@ -122,18 +122,12 @@
     fileID: StaticString = #fileID,
     line: UInt = #line
   ) -> Self {
-<<<<<<< HEAD
     let dependencies = DependencyValues.current
-    return Deferred<Publishers.HandleEvents<PassthroughSubject<Output, Failure>>> {
-      DependencyValues.$current.withValue(dependencies) {
-        let subject = PassthroughSubject<Output, Failure>()
-        let task = Task(priority: priority) { @MainActor in
-          defer { subject.send(completion: .finished) }
+    return Self(
+      operation: .run(priority) { send in
+        await DependencyValues.$current.withValue(dependencies) {
           do {
-            try Task.checkCancellation()
-            let output = try await operation()
-            try Task.checkCancellation()
-            subject.send(output)
+            try await send(operation())
           } catch is CancellationError {
             return
           } catch {
@@ -144,22 +138,6 @@
                 runtimeWarning(
                   """
                   An 'Effect.task' returned from "%@:%d" threw an unhandled error. …
-=======
-    Self(
-      operation: .run(priority) { send in
-        do {
-          try await send(operation())
-        } catch is CancellationError {
-          return
-        } catch {
-          guard let handler = handler else {
-            #if DEBUG
-              var errorDump = ""
-              customDump(error, to: &errorDump, indent: 4)
-              runtimeWarning(
-                """
-                An 'Effect.task' returned from "%@:%d" threw an unhandled error. …
->>>>>>> 9406f4d8
 
                   %@
 
@@ -177,21 +155,11 @@
               #endif
               return
             }
-            await subject.send(handler(error))
+            await send(handler(error))
           }
-<<<<<<< HEAD
-=======
-          await send(handler(error))
->>>>>>> 9406f4d8
         }
-        return subject.handleEvents(receiveCancel: task.cancel)
       }
-<<<<<<< HEAD
-    }
-    .eraseToEffect()
-=======
     )
->>>>>>> 9406f4d8
   }
 
   /// Wraps an asynchronous unit of work that can emit any number of times in an effect.
@@ -241,13 +209,10 @@
     fileID: StaticString = #fileID,
     line: UInt = #line
   ) -> Self {
-<<<<<<< HEAD
     let dependencies = DependencyValues.current
-    return .run { subscriber in
-      DependencyValues.$current.withValue(dependencies) {
-        let task = Task(priority: priority) { @MainActor in
-          defer { subscriber.send(completion: .finished) }
-          let send = Send(send: { subscriber.send($0) })
+    return Self(
+      operation: .run(priority) { send in
+        await DependencyValues.$current.withValue(dependencies) {
           do {
             try await operation(send)
           } catch is CancellationError {
@@ -260,22 +225,6 @@
                 runtimeWarning(
                   """
                   An 'Effect.run' returned from "%@:%d" threw an unhandled error. …
-=======
-    Self(
-      operation: .run(priority) { send in
-        do {
-          try await operation(send)
-        } catch is CancellationError {
-          return
-        } catch {
-          guard let handler = handler else {
-            #if DEBUG
-              var errorDump = ""
-              customDump(error, to: &errorDump, indent: 4)
-              runtimeWarning(
-                """
-                An 'Effect.run' returned from "%@:%d" threw an unhandled error. …
->>>>>>> 9406f4d8
 
                   %@
 
@@ -296,16 +245,8 @@
             await handler(error, send)
           }
         }
-<<<<<<< HEAD
-        return AnyCancellable {
-          task.cancel()
-        }
-      }
-    }
-=======
       }
     )
->>>>>>> 9406f4d8
   }
 
   /// Creates an effect that executes some work in the real world that doesn't need to feed data
@@ -334,13 +275,7 @@
     priority: TaskPriority? = nil,
     _ work: @escaping @Sendable () async throws -> Void
   ) -> Self {
-<<<<<<< HEAD
-    .run(priority: priority) { _ in
-      try? await work()
-    }
-=======
     Self.run(priority: priority) { _ in try? await work() }
->>>>>>> 9406f4d8
   }
 }
 
@@ -456,15 +391,6 @@
   /// Concatenates a variadic list of effects together into a single effect, which runs the effects
   /// one after the other.
   ///
-<<<<<<< HEAD
-  /// - Warning: Combine's `Publishers.Concatenate` operator, which this function uses, can leak
-  ///   when its suffix is a `Publishers.MergeMany` operator, which is used throughout the
-  ///   Composable Architecture when reducers are combined.
-  ///
-  ///   Feedback filed: <https://gist.github.com/mbrandonw/611c8352e1bd1c22461bd505e320ab58>
-  ///
-=======
->>>>>>> 9406f4d8
   /// - Parameter effects: A variadic list of effects.
   /// - Returns: A new effect
   @inlinable
@@ -475,15 +401,6 @@
   /// Concatenates a collection of effects together into a single effect, which runs the effects one
   /// after the other.
   ///
-<<<<<<< HEAD
-  /// - Warning: Combine's `Publishers.Concatenate` operator, which this function uses, can leak
-  ///   when its suffix is a `Publishers.MergeMany` operator, which is used throughout the
-  ///   Composable Architecture when reducers are combined.
-  ///
-  ///   Feedback filed: <https://gist.github.com/mbrandonw/611c8352e1bd1c22461bd505e320ab58>
-  ///
-=======
->>>>>>> 9406f4d8
   /// - Parameter effects: A collection of effects.
   /// - Returns: A new effect
   @inlinable
