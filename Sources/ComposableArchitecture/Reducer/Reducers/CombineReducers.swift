--- conflicted
+++ resolved
@@ -15,12 +15,8 @@
 ///   .ifLet(\.child, action: /Action.child)
 /// }
 /// ```
-<<<<<<< HEAD
-public struct CombineReducers<Reducers: Reducer>: Reducer {
-=======
-public struct CombineReducers<State, Action, Reducers: ReducerProtocol>: ReducerProtocol
+public struct CombineReducers<State, Action, Reducers: Reducer>: Reducer
 where State == Reducers.State, Action == Reducers.Action {
->>>>>>> 98af2adc
   @usableFromInline
   let reducers: Reducers
 
