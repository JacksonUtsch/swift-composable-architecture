import Combine
import ComposableArchitecture
import XCTest

final class RuntimeWarningTests: XCTestCase {
  func testStoreCreationMainThread() {
    XCTExpectFailure {
      $0.compactDescription == """
        A store initialized on a non-main thread. …

        The "Store" class is not thread-safe, and so all interactions with an instance of "Store" \
        (including all of its scopes and derived view stores) must be done on the main thread.
        """
    }

    Task {
      _ = Store<Int, Void>(initialState: 0, reducer: .empty, environment: ())
    }
    _ = XCTWaiter.wait(for: [.init()], timeout: 2)
  }

  func testEffectFinishedMainThread() {
    XCTExpectFailure {
      $0.compactDescription == """
        An effect completed on a non-main thread. …

          Effect returned from:
            RuntimeWarningTests.Action.tap

        Make sure to use ".receive(on:)" on any effects that execute on background threads to \
        receive their output on the main thread.

        The "Store" class is not thread-safe, and so all interactions with an instance of "Store" \
        (including all of its scopes and derived view stores) must be done on the main thread.
        """
    }

    enum Action { case tap, response }
    let store = Store(
      initialState: 0,
      reducer: AnyReducer<Int, Action, Void> { state, action, _ in
        switch action {
        case .tap:
          return Empty()
            .receive(on: DispatchQueue(label: "background"))
            .eraseToEffect()
        case .response:
          return .none
        }
      },
      environment: ()
    )
    ViewStore(store).send(.tap)
    _ = XCTWaiter.wait(for: [.init()], timeout: 2)
  }

  func testStoreScopeMainThread() {
    XCTExpectFailure {
      [
        """
        "Store.scope" was called on a non-main thread. …

        The "Store" class is not thread-safe, and so all interactions with an instance of \
        "Store" (including all of its scopes and derived view stores) must be done on the main \
        thread.
        """,
        """
        A store initialized on a non-main thread. …

        The "Store" class is not thread-safe, and so all interactions with an instance of "Store" \
        (including all of its scopes and derived view stores) must be done on the main thread.
        """,
      ].contains($0.compactDescription)
    }

    let store = Store<Int, Void>(initialState: 0, reducer: .empty, environment: ())
    Task {
      _ = store.scope(state: { $0 })
    }
    _ = XCTWaiter.wait(for: [.init()], timeout: 2)
  }

  func testViewStoreSendMainThread() {
    XCTExpectFailure {
      [
        """
        "ViewStore.send" was called on a non-main thread with: () …

        The "Store" class is not thread-safe, and so all interactions with an instance of \
        "Store" (including all of its scopes and derived view stores) must be done on the main \
        thread.
        """,
        """
        An effect completed on a non-main thread. …

          Effect returned from:
            ()

        Make sure to use ".receive(on:)" on any effects that execute on background threads to \
        receive their output on the main thread.

        The "Store" class is not thread-safe, and so all interactions with an instance of "Store" \
        (including all of its scopes and derived view stores) must be done on the main thread.
        """,
      ].contains($0.compactDescription)
    }

    let store = Store(initialState: 0, reducer: AnyReducer<Int, Void, Void>.empty, environment: ())
    Task {
      ViewStore(store).send(())
    }
    _ = XCTWaiter.wait(for: [.init()], timeout: 2)
  }

<<<<<<< HEAD
  @MainActor
  func testEffectEmitMainThread() async {
    XCTExpectFailure {
      [
        """
        An effect completed on a non-main thread. …

          Effect returned from:
            RuntimeWarningTests.Action.response

        Make sure to use ".receive(on:)" on any effects that execute on background threads to \
        receive their output on the main thread.

        The "Store" class is not thread-safe, and so all interactions with an instance of "Store" \
        (including all of its scopes and derived view stores) must be done on the main thread.
        """,
        """
        An effect completed on a non-main thread. …

          Effect returned from:
            RuntimeWarningTests.Action.tap

        Make sure to use ".receive(on:)" on any effects that execute on background threads to \
        receive their output on the main thread.

        The "Store" class is not thread-safe, and so all interactions with an instance of "Store" \
        (including all of its scopes and derived view stores) must be done on the main thread.
        """,
        """
        An effect published an action on a non-main thread. …

          Effect published:
            RuntimeWarningTests.Action.response

          Effect returned from:
            RuntimeWarningTests.Action.tap

        Make sure to use ".receive(on:)" on any effects that execute on background threads to \
        receive their output on the main thread.

        The "Store" class is not thread-safe, and so all interactions with an instance of "Store" \
        (including all of its scopes and derived view stores) must be done on the main thread.
        """,
      ]
      .contains($0.compactDescription)
    }

    enum Action { case tap, response }
    let store = Store(
      initialState: 0,
      reducer: AnyReducer<Int, Action, Void> { state, action, _ in
        switch action {
        case .tap:
          return .run { subscriber in
            Thread.detachNewThread {
              XCTAssertFalse(Thread.isMainThread, "Effect should send on non-main thread.")
              subscriber.send(.response)
              subscriber.send(completion: .finished)
=======
  #if os(macOS)
    @MainActor
    func testEffectEmitMainThread() async throws {
      try XCTSkipIf(ProcessInfo.processInfo.environment["CI"] != nil)
      XCTExpectFailure {
        [
          """
          An effect completed on a non-main thread. …

            Effect returned from:
              Action.response

          Make sure to use ".receive(on:)" on any effects that execute on background threads to \
          receive their output on the main thread.

          The "Store" class is not thread-safe, and so all interactions with an instance of \
          "Store" (including all of its scopes and derived view stores) must be done on the main \
          thread.
          """,
          """
          An effect completed on a non-main thread. …

            Effect returned from:
              Action.tap

          Make sure to use ".receive(on:)" on any effects that execute on background threads to \
          receive their output on the main thread.

          The "Store" class is not thread-safe, and so all interactions with an instance of \
          "Store" (including all of its scopes and derived view stores) must be done on the main \
          thread.
          """,
          """
          An effect published an action on a non-main thread. …

            Effect published:
              Action.response

            Effect returned from:
              Action.tap

          Make sure to use ".receive(on:)" on any effects that execute on background threads to \
          receive their output on the main thread.

          The "Store" class is not thread-safe, and so all interactions with an instance of \
          "Store" (including all of its scopes and derived view stores) must be done on the main \
          thread.
          """,
        ]
        .contains($0.compactDescription)
      }

      enum Action { case tap, response }
      let store = Store(
        initialState: 0,
        reducer: Reducer<Int, Action, Void> { state, action, _ in
          switch action {
          case .tap:
            return .run { subscriber in
              Thread.detachNewThread {
                XCTAssertFalse(Thread.isMainThread, "Effect should send on non-main thread.")
                subscriber.send(.response)
                subscriber.send(completion: .finished)
              }
              return AnyCancellable {}
>>>>>>> b3b31eec
            }
          case .response:
            return .none
          }
        },
        environment: ()
      )
      await ViewStore(store).send(.tap).finish()
    }
  #endif

  func testBindingUnhandledAction() {
    struct State: Equatable {
      @BindableState var value = 0
    }
    enum Action: BindableAction, Equatable {
      case binding(BindingAction<State>)
    }
    let store = Store(
      initialState: .init(),
      reducer: AnyReducer<State, Action, ()>.empty,
      environment: ()
    )

    var line: UInt!
    XCTExpectFailure {
      line = #line
      ViewStore(store).binding(\.$value).wrappedValue = 42
    } issueMatcher: {
      $0.compactDescription == """
        A binding action sent from a view store at \
        "ComposableArchitectureTests/RuntimeWarningTests.swift:\(line+1)" was not handled. …

          Action:
            RuntimeWarningTests.Action.binding(.set(_, 42))

        To fix this, invoke the "binding()" method on your feature's reducer.
        """
    }
  }
}<|MERGE_RESOLUTION|>--- conflicted
+++ resolved
@@ -112,66 +112,6 @@
     _ = XCTWaiter.wait(for: [.init()], timeout: 2)
   }
 
-<<<<<<< HEAD
-  @MainActor
-  func testEffectEmitMainThread() async {
-    XCTExpectFailure {
-      [
-        """
-        An effect completed on a non-main thread. …
-
-          Effect returned from:
-            RuntimeWarningTests.Action.response
-
-        Make sure to use ".receive(on:)" on any effects that execute on background threads to \
-        receive their output on the main thread.
-
-        The "Store" class is not thread-safe, and so all interactions with an instance of "Store" \
-        (including all of its scopes and derived view stores) must be done on the main thread.
-        """,
-        """
-        An effect completed on a non-main thread. …
-
-          Effect returned from:
-            RuntimeWarningTests.Action.tap
-
-        Make sure to use ".receive(on:)" on any effects that execute on background threads to \
-        receive their output on the main thread.
-
-        The "Store" class is not thread-safe, and so all interactions with an instance of "Store" \
-        (including all of its scopes and derived view stores) must be done on the main thread.
-        """,
-        """
-        An effect published an action on a non-main thread. …
-
-          Effect published:
-            RuntimeWarningTests.Action.response
-
-          Effect returned from:
-            RuntimeWarningTests.Action.tap
-
-        Make sure to use ".receive(on:)" on any effects that execute on background threads to \
-        receive their output on the main thread.
-
-        The "Store" class is not thread-safe, and so all interactions with an instance of "Store" \
-        (including all of its scopes and derived view stores) must be done on the main thread.
-        """,
-      ]
-      .contains($0.compactDescription)
-    }
-
-    enum Action { case tap, response }
-    let store = Store(
-      initialState: 0,
-      reducer: AnyReducer<Int, Action, Void> { state, action, _ in
-        switch action {
-        case .tap:
-          return .run { subscriber in
-            Thread.detachNewThread {
-              XCTAssertFalse(Thread.isMainThread, "Effect should send on non-main thread.")
-              subscriber.send(.response)
-              subscriber.send(completion: .finished)
-=======
   #if os(macOS)
     @MainActor
     func testEffectEmitMainThread() async throws {
@@ -182,7 +122,7 @@
           An effect completed on a non-main thread. …
 
             Effect returned from:
-              Action.response
+              RuntimeWarningTests.Action.response
 
           Make sure to use ".receive(on:)" on any effects that execute on background threads to \
           receive their output on the main thread.
@@ -195,7 +135,7 @@
           An effect completed on a non-main thread. …
 
             Effect returned from:
-              Action.tap
+              RuntimeWarningTests.Action.tap
 
           Make sure to use ".receive(on:)" on any effects that execute on background threads to \
           receive their output on the main thread.
@@ -208,10 +148,10 @@
           An effect published an action on a non-main thread. …
 
             Effect published:
-              Action.response
+              RuntimeWarningTests.Action.response
 
             Effect returned from:
-              Action.tap
+              RuntimeWarningTests.Action.tap
 
           Make sure to use ".receive(on:)" on any effects that execute on background threads to \
           receive their output on the main thread.
@@ -227,7 +167,7 @@
       enum Action { case tap, response }
       let store = Store(
         initialState: 0,
-        reducer: Reducer<Int, Action, Void> { state, action, _ in
+        reducer: AnyReducer<Int, Action, Void> { state, action, _ in
           switch action {
           case .tap:
             return .run { subscriber in
@@ -237,7 +177,6 @@
                 subscriber.send(completion: .finished)
               }
               return AnyCancellable {}
->>>>>>> b3b31eec
             }
           case .response:
             return .none
