import Combine
import CombineSchedulers
import ComposableArchitecture
import XCTest

@MainActor
final class ComposableArchitectureTests: XCTestCase {
  var cancellables: Set<AnyCancellable> = []

  func testScheduling() async {
    enum CounterAction: Equatable {
      case incrAndSquareLater
      case incrNow
      case squareNow
    }

    let counterReducer = Reducer<Int, CounterAction, AnySchedulerOf<DispatchQueue>> {
      state, action, mainQueue in
      switch action {
      case .incrAndSquareLater:
        return .merge(
          Effect(value: .incrNow)
            .delay(for: 2, scheduler: mainQueue)
            .eraseToEffect(),
          Effect(value: .squareNow)
            .delay(for: 1, scheduler: mainQueue)
            .eraseToEffect(),
          Effect(value: .squareNow)
            .delay(for: 2, scheduler: mainQueue)
            .eraseToEffect()
        )
      case .incrNow:
        state += 1
        return .none
      case .squareNow:
        state *= state
        return .none
      }
    }

    let mainQueue = DispatchQueue.test

    let store = TestStore(
      initialState: 2,
      reducer: counterReducer,
      environment: mainQueue.eraseToAnyScheduler()
    )

    await store.send(.incrAndSquareLater)
    await mainQueue.advance(by: 1)
    await store.receive(.squareNow) { $0 = 4 }
    await mainQueue.advance(by: 1)
    await store.receive(.incrNow) { $0 = 5 }
    await store.receive(.squareNow) { $0 = 25 }

    await store.send(.incrAndSquareLater)
    await mainQueue.advance(by: 2)
    await store.receive(.squareNow) { $0 = 625 }
    await store.receive(.incrNow) { $0 = 626 }
    await store.receive(.squareNow) { $0 = 391876 }
  }

  func testSimultaneousWorkOrdering() {
    let mainQueue = DispatchQueue.test

    var values: [Int] = []
    mainQueue.schedule(after: mainQueue.now, interval: 1) { values.append(1) }
      .store(in: &self.cancellables)
    mainQueue.schedule(after: mainQueue.now, interval: 2) { values.append(42) }
      .store(in: &self.cancellables)

    XCTAssertNoDifference(values, [])
    mainQueue.advance()
    XCTAssertNoDifference(values, [1, 42])
    mainQueue.advance(by: 2)
    XCTAssertNoDifference(values, [1, 42, 1, 1, 42])
  }

  func testLongLivingEffects() async {
    typealias Environment = (
      startEffect: Effect<Void, Never>,
      stopEffect: Effect<Never, Never>
    )

    enum Action { case end, incr, start }

    let reducer = Reducer<Int, Action, Environment> { state, action, environment in
      switch action {
      case .end:
        return environment.stopEffect.fireAndForget()
      case .incr:
        state += 1
        return .none
      case .start:
        return environment.startEffect.map { Action.incr }
      }
    }

    let subject = PassthroughSubject<Void, Never>()

    let store = TestStore(
      initialState: 0,
      reducer: reducer,
      environment: (
        startEffect: subject.eraseToEffect(),
        stopEffect: .fireAndForget { subject.send(completion: .finished) }
      )
    )

    await store.send(.start)
    await store.send(.incr) { $0 = 1 }
    subject.send()
    await store.receive(.incr) { $0 = 2 }
    await store.send(.end)
  }

  func testCancellation() async {
    let mainQueue = DispatchQueue.test

    enum Action: Equatable {
      case cancel
      case incr
      case response(Int)
    }

    struct Environment {
      let fetch: (Int) async -> Int
    }

    let reducer = Reducer<Int, Action, Environment> { state, action, environment in
      enum CancelID {}

      switch action {
      case .cancel:
        return .cancel(id: CancelID.self)

      case .incr:
        state += 1
        return .task { [state] in
          try await mainQueue.sleep(for: .seconds(1))
          return .response(await environment.fetch(state))
        }
<<<<<<< HEAD
        .cancellable(id: CancelId.self)
=======
        .cancellable(id: CancelID.self)
>>>>>>> 60de2012

      case let .response(value):
        state = value
        return .none
      }
    }

    let store = TestStore(
      initialState: 0,
      reducer: reducer,
      environment: Environment(
        fetch: { value in value * value }
      )
    )

    await store.send(.incr) { $0 = 1 }
    await mainQueue.advance(by: .seconds(1))
    await store.receive(.response(1))

    await store.send(.incr) { $0 = 2 }
    await store.send(.cancel)
  }
}<|MERGE_RESOLUTION|>--- conflicted
+++ resolved
@@ -140,11 +140,7 @@
           try await mainQueue.sleep(for: .seconds(1))
           return .response(await environment.fetch(state))
         }
-<<<<<<< HEAD
-        .cancellable(id: CancelId.self)
-=======
         .cancellable(id: CancelID.self)
->>>>>>> 60de2012
 
       case let .response(value):
         state = value
