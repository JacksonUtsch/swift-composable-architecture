#if DEBUG
  import ComposableArchitecture
  import XCTest

  @MainActor
  final class TestStoreNonExhaustiveTests: BaseTCATestCase {
    func testSkipReceivedActions_NonStrict() async {
      let store = TestStore(
        initialState: 0,
        reducer: Reduce<Int, Bool> { state, action in
          if action {
            state += 1
            return .init(value: false)
          } else {
            state += 1
            return .none
          }
        }
      )

      await store.send(true) { $0 = 1 }
      XCTAssertEqual(store.state, 1)
      await store.skipReceivedActions(strict: false)
      XCTAssertEqual(store.state, 2)
    }

    func testSkipReceivedActions_Strict() async {
      let store = TestStore(
        initialState: 0,
        reducer: Reduce<Int, Bool> { state, action in
          if action {
            state += 1
            return .init(value: false)
          } else {
            state += 1
            return .none
          }
        }
      )

      await store.send(true) { $0 = 1 }
      XCTAssertEqual(store.state, 1)
      await store.receive(false) { $0 = 2 }
      XCTAssertEqual(store.state, 2)
      XCTExpectFailure {
        $0.compactDescription == "There were no received actions to skip."
      }
      await store.skipReceivedActions(strict: true)
    }

    func testSkipReceivedActions_NonExhaustive() async {
      let store = TestStore(
        initialState: 0,
        reducer: Reduce<Int, Bool> { state, action in
          if action {
            state += 1
            return .init(value: false)
          } else {
            state += 1
            return .none
          }
        }
      )
      store.exhaustivity = .off

      await store.send(true) { $0 = 1 }
      XCTAssertEqual(store.state, 1)
      await store.skipReceivedActions(strict: false)
      XCTAssertEqual(store.state, 2)
    }

    func testSkipReceivedActions_PartialExhaustive() async {
      let store = TestStore(
        initialState: 0,
        reducer: Reduce<Int, Bool> { state, action in
          if action {
            state += 1
            return .init(value: false)
          } else {
            state += 1
            return .none
          }
        }
      )
      store.exhaustivity = .off(showSkippedAssertions: true)

      await store.send(true) { $0 = 1 }
      XCTAssertEqual(store.state, 1)
      await store.skipReceivedActions(strict: false)
      XCTAssertEqual(store.state, 2)
    }

    func testCancelInFlightEffects_NonStrict() async {
      let store = TestStore(
        initialState: 0,
        reducer: Reduce<Int, Bool> { _, action in
          .run { _ in try await Task.sleep(nanoseconds: NSEC_PER_SEC) }
        }
      )

      await store.send(true)
      await store.skipInFlightEffects(strict: false)
    }

    func testCancelInFlightEffects_Strict() async {
      await _withMainSerialExecutor {
        let store = TestStore(
          initialState: 0,
          reducer: Reduce<Int, Bool> { _, action in
            .run { _ in }
          }
        )

        let task = await store.send(true)
        await task.finish(timeout: NSEC_PER_SEC / 2)
        XCTExpectFailure {
          $0.compactDescription == "There were no in-flight effects to skip."
        }
        await store.skipInFlightEffects(strict: true)
      }
    }

    func testCancelInFlightEffects_NonExhaustive() async {
      let store = TestStore(
        initialState: 0,
        reducer: Reduce<Int, Bool> { _, action in
          .run { _ in try await Task.sleep(nanoseconds: NSEC_PER_SEC) }
        }
      )
      store.exhaustivity = .off

      await store.send(true)
      await store.skipInFlightEffects(strict: false)
    }

    func testCancelInFlightEffects_PartialExhaustive() async {
      let store = TestStore(
        initialState: 0,
        reducer: Reduce<Int, Bool> { _, action in
          .run { _ in try await Task.sleep(nanoseconds: NSEC_PER_SEC) }
        }
      )
      store.exhaustivity = .off(showSkippedAssertions: true)

      await store.send(true)
      await store.skipInFlightEffects(strict: false)
    }

    // Confirms that you don't have to receive all actions before the test completes.
    func testIgnoreReceiveActions_PartialExhaustive() {
      let store = TestStore(
        initialState: 0,
        reducer: Reduce<Int, Bool> { _, action in
          action ? .init(value: false) : .none
        }
      )
      store.exhaustivity = .off(showSkippedAssertions: true)

      store.send(true)
    }

    // Confirms that you don't have to receive all actions before the test completes.
    func testIgnoreReceiveActions_NonExhaustive() {
      let store = TestStore(
        initialState: 0,
        reducer: Reduce<Int, Bool> { _, action in
          action ? .init(value: false) : .none
        }
      )
      store.exhaustivity = .off

      store.send(true)
    }

    // Confirms that all effects do not need to complete before the test completes.
    func testIgnoreInFlightEffects_PartialExhaustive() {
      let store = TestStore(
        initialState: 0,
        reducer: Reduce<Int, Bool> { _, action in
          .run { _ in try await Task.sleep(nanoseconds: NSEC_PER_SEC) }
        }
      )
      store.exhaustivity = .off(showSkippedAssertions: true)

      store.send(true)
    }

    // Confirms that all effects do not need to complete before the test completes.
    func testIgnoreInFlightEffects_NonExhaustive() {
      let store = TestStore(
        initialState: 0,
        reducer: Reduce<Int, Bool> { _, action in
          .run { _ in try await Task.sleep(nanoseconds: NSEC_PER_SEC) }
        }
      )
      store.exhaustivity = .off

      store.send(true)
    }

    // Confirms that you don't have to assert on all state changes in a non-exhaustive test store.
    func testNonExhaustiveSend_PartialExhaustive() {
      let store = TestStore(
        initialState: Counter.State(),
        reducer: Counter()
      )
      store.exhaustivity = .off(showSkippedAssertions: true)

      store.send(.increment) {
        $0.count = 1
        // Ignoring state change: isEven = false
      }
      store.send(.increment) {
        $0.isEven = true
        // Ignoring state change: count = 2
      }
      store.send(.increment) {
        $0.count = 3
        $0.isEven = false
      }
    }

    func testNonExhaustiveSend_PartialExhaustive_Prefix() {
      let store = TestStore(
        initialState: Counter.State(),
        reducer: Counter()
      )
      store.exhaustivity = .off(showSkippedAssertions: true)

      store.send(.increment) {
        $0.count = 1
        // Ignoring state change: isEven = false
      }
    }

    // Confirms that you don't have to assert on all state changes in a non-exhaustive test store,
    // *but* if you make an incorrect mutation you will still get a failure.
    func testNonExhaustiveSend_PartialExhaustive_BadAssertion() {
      let store = TestStore(
        initialState: Counter.State(),
        reducer: Counter()
      )
      store.exhaustivity = .off(showSkippedAssertions: true)

      #if DEBUG
        XCTExpectFailure {
          _ = store.send(.increment) {
            $0.count = 0
          }
        } issueMatcher: {
          $0.compactDescription == """
            A state change does not match expectation: …

                  Counter.State(
                −   count: 0,
                +   count: 1,
                    isEven: false
                  )

            (Expected: −, Actual: +)
            """
        }
      #endif
    }

    // Confirms that you don't have to assert on all state changes in a non-exhaustive test store,
    // *and* that informational boxes of what was not asserted on is not shown.
    func testNonExhaustiveSend_NonExhaustive() {
      let store = TestStore(
        initialState: Counter.State(),
        reducer: Counter()
      )
      store.exhaustivity = .off

      store.send(.increment) {
        $0.count = 1
        // Ignoring state change: isEven = false
      }
    }

    // Confirms that you can send actions without having received all effect actions in
    // non-exhaustive test stores.
    func testSend_SkipReceivedActions() {
      struct Feature: Reducer {
        struct State: Equatable {
          var count = 0
          var isLoggedIn = false
        }
        enum Action {
          case decrement
          case increment
          case loggedInResponse(Bool)
        }
        func reduce(into state: inout State, action: Action) -> Effect<Action> {
          switch action {
          case .decrement:
            state.count -= 1
            return .none
          case .increment:
            state.count += 1
            return Effect(value: .loggedInResponse(true))
          case let .loggedInResponse(response):
            state.isLoggedIn = response
            return .none
          }
        }
      }
      let store = TestStore(
        initialState: Feature.State(),
        reducer: Feature()
      )
      store.exhaustivity = .off(showSkippedAssertions: true)

      store.send(.increment) {
        $0.count = 1
      }
      // Ignored received action: .loggedInResponse(true)
      store.send(.decrement) {
        $0.count = 0
        // Ignored state change: isLoggedIn = true
      }
    }

    // Confirms that if you receive an action in a non-exhaustive test store with a bad assertion
    // you will still get a failure.
    func testSend_SkipReceivedActions_BadAssertion() {
      struct Feature: Reducer {
        struct State: Equatable {
          var count = 0
          var isLoggedIn = false
        }
        enum Action: Equatable {
          case increment
          case loggedInResponse(Bool)
        }
        func reduce(into state: inout State, action: Action) -> Effect<Action> {
          switch action {
          case .increment:
            state.count += 1
            return Effect(value: .loggedInResponse(true))
          case let .loggedInResponse(response):
            state.isLoggedIn = response
            return .none
          }
        }
      }
      let store = TestStore(
        initialState: Feature.State(),
        reducer: Feature()
      )
      store.exhaustivity = .off(showSkippedAssertions: true)

      store.send(.increment) {
        $0.count = 1
      }
      XCTExpectFailure {
        store.receive(.loggedInResponse(true)) {
          $0.count = 2
          $0.isLoggedIn = true
        }
      } issueMatcher: {
        $0.compactDescription == """
          A state change does not match expectation: …

                TestStoreNonExhaustiveTests.Feature.State(
              −   count: 2,
              +   count: 1,
                  isLoggedIn: true
                )

          (Expected: −, Actual: +)
          """
      }
    }

    // Confirms that with non-exhaustive test stores you can send multiple actions without asserting
    // on any state changes until the very last action.
    func testMultipleSendsWithAssertionOnLast() {
      let store = TestStore(
        initialState: Counter.State(),
        reducer: Counter()
      )
      store.exhaustivity = .off(showSkippedAssertions: true)

      store.send(.increment)
      XCTAssertEqual(store.state, Counter.State(count: 1, isEven: false))

      store.send(.increment)
      XCTAssertEqual(store.state, Counter.State(count: 2, isEven: true))

      store.send(.increment) {
        $0.count = 3
      }
      XCTAssertEqual(store.state, Counter.State(count: 3, isEven: false))
    }

    // Confirms that you don't have to assert on all state changes when receiving an action from an
    // effect in a non-exhaustive test store.
    func testReceive_StateChange() async {
      let store = TestStore(
        initialState: NonExhaustiveReceive.State(),
        reducer: NonExhaustiveReceive()
      )
      store.exhaustivity = .off(showSkippedAssertions: true)

      await store.send(.onAppear)
      XCTAssertEqual(store.state, NonExhaustiveReceive.State(count: 0, int: 0, string: ""))

      await store.receive(.response1(42)) {
        // Ignored state change: count = 1
        $0.int = 42
      }
      XCTAssertEqual(store.state, NonExhaustiveReceive.State(count: 1, int: 42, string: ""))

      await store.receive(.response2("Hello")) {
        // Ignored state change: count = 2
        $0.string = "Hello"
      }
      XCTAssertEqual(store.state, NonExhaustiveReceive.State(count: 2, int: 42, string: "Hello"))
    }

    // Confirms that you can skip receiving certain effect actions in a non-exhaustive test store.
    func testReceive_SkipAction() async {
      let store = TestStore(
        initialState: NonExhaustiveReceive.State(),
        reducer: NonExhaustiveReceive()
      )
      store.exhaustivity = .off(showSkippedAssertions: true)

      await store.send(.onAppear)
      XCTAssertEqual(store.state, NonExhaustiveReceive.State(count: 0, int: 0, string: ""))

      // Ignored received action: .response1(42)

      await store.receive(.response2("Hello")) {
        $0.count = 2
        $0.string = "Hello"
      }
      XCTAssertEqual(store.state, NonExhaustiveReceive.State(count: 2, int: 42, string: "Hello"))
    }

    // Confirms that you are allowed to send actions without having received all actions queued
    // from effects.
    func testSendWithUnreceivedAction() async {
      let store = TestStore(
        initialState: NonExhaustiveReceive.State(),
        reducer: NonExhaustiveReceive()
      )
      store.exhaustivity = .off(showSkippedAssertions: true)

      await store.send(.onAppear)
      // Ignored received action: .response1(42)
      // Ignored received action: .response2("Hello")

      await store.send(.onAppear)
      // Ignored received action: .response1(42)
      // Ignored received action: .response2("Hello")
    }

    // Confirms that when you send an action the test store skips any unreceived actions
    // automatically.
    func testSendWithUnreceivedActions_SkipsActions() async {
<<<<<<< HEAD
      await withMainSerialExecutor {
        struct Feature: Reducer {
=======
      await _withMainSerialExecutor {
        struct Feature: ReducerProtocol {
>>>>>>> 7c12f55e
          enum Action: Equatable {
            case tap
            case response(Int)
          }
          func reduce(into state: inout Int, action: Action) -> Effect<Action> {
            switch action {
            case .tap:
              state += 1
              return .task { [state] in .response(state + 42) }
            case let .response(number):
              state = number
              return .none
            }
          }
        }

        let store = TestStore(
          initialState: 0,
          reducer: Feature()
        )
        store.exhaustivity = .off

        await store.send(.tap)
        XCTAssertEqual(store.state, 1)

        // Ignored received action: .response(43)
        await store.send(.tap)
        XCTAssertEqual(store.state, 44)

        await store.skipReceivedActions()
        XCTAssertEqual(store.state, 86)
      }
    }

    func testPartialExhaustivityPrefix() async {
      let testScheduler = DispatchQueue.test
      enum Action {
        case buttonTapped
        case response(Int)
      }
      let store = TestStore(
        initialState: 0,
        reducer: Reduce<Int, Action> { state, action in
          switch action {
          case .buttonTapped:
            state += 1
            return .run { send in
              await send(.response(42))
              try await testScheduler.sleep(for: .seconds(1))
              await send(.response(1729))
            }
          case let .response(number):
            state = number
            return .none
          }
        }
      )
      store.exhaustivity = .off(showSkippedAssertions: true)

      await store.send(.buttonTapped)
      // Ignored state mutation: state = 1
      // Ignored received action: .response(42)
      await testScheduler.advance(by: .milliseconds(500))
      await store.send(.buttonTapped) {
        $0 = 43
      }

      await testScheduler.advance(by: .milliseconds(500))
      await store.skipInFlightEffects()
      await store.skipReceivedActions()
      // Ignored received action: .response(42)
      // Ignored received action: .response(1729)
      // Ignore in-flight effect
    }

    func testCasePathReceive_PartialExhaustive() async {
      let store = TestStore(
        initialState: NonExhaustiveReceive.State(),
        reducer: NonExhaustiveReceive()
      )
      store.exhaustivity = .off(showSkippedAssertions: true)

      await store.send(.onAppear)
      await store.receive(/NonExhaustiveReceive.Action.response1) {
        $0.int = 42
      }
      await store.receive(/NonExhaustiveReceive.Action.response2) {
        $0.string = "Hello"
      }
    }

    func testCasePathReceive_NonExhaustive() async {
      let store = TestStore(
        initialState: NonExhaustiveReceive.State(),
        reducer: NonExhaustiveReceive()
      )
      store.exhaustivity = .off

      await store.send(.onAppear)
      await store.receive(/NonExhaustiveReceive.Action.response1) {
        $0.int = 42
      }
      await store.receive(/NonExhaustiveReceive.Action.response2) {
        $0.string = "Hello"
      }
    }

    func testCasePathReceive_Exhaustive() async {
      let store = TestStore(
        initialState: NonExhaustiveReceive.State(),
        reducer: NonExhaustiveReceive()
      )

      await store.send(.onAppear)
      await store.receive(/NonExhaustiveReceive.Action.response1) {
        $0.count = 1
        $0.int = 42
      }
      await store.receive(/NonExhaustiveReceive.Action.response2) {
        $0.count = 2
        $0.string = "Hello"
      }
    }

    func testCasePathReceive_Exhaustive_NonEquatable() async {
      struct NonEquatable {}
      enum Action {
        case tap
        case response(NonEquatable)
      }

      let store = TestStore(
        initialState: 0,
        reducer: Reduce<Int, Action> { state, action in
          switch action {
          case .tap:
            return Effect(value: .response(NonEquatable()))
          case .response:
            return .none
          }
        }
      )

      await store.send(.tap)
      await store.receive(/Action.response)
    }

    func testPredicateReceive_Exhaustive_NonEquatable() async {
      struct NonEquatable {}
      enum Action {
        case tap
        case response(NonEquatable)
      }

      let store = TestStore(
        initialState: 0,
        reducer: Reduce<Int, Action> { state, action in
          switch action {
          case .tap:
            return Effect(value: .response(NonEquatable()))
          case .response:
            return .none
          }
        }
      )

      await store.send(.tap)
      await store.receive({ (/Action.response) ~= $0 })
    }

    func testCasePathReceive_SkipReceivedAction() async {
      let store = TestStore(
        initialState: NonExhaustiveReceive.State(),
        reducer: NonExhaustiveReceive()
      )
      store.exhaustivity = .off(showSkippedAssertions: true)

      await store.send(.onAppear)
      await store.receive(/NonExhaustiveReceive.Action.response2) {
        $0.string = "Hello"
      }
    }

    func testCasePathReceive_WrongAction() async {
      let store = TestStore(
        initialState: NonExhaustiveReceive.State(),
        reducer: NonExhaustiveReceive()
      )
      store.exhaustivity = .off(showSkippedAssertions: true)

      await store.send(.onAppear)

      XCTExpectFailure {
        $0.compactDescription == """
          Expected to receive an action matching case path, but didn't get one.
          """
      }

      await store.receive(/NonExhaustiveReceive.Action.onAppear)
      await store.receive(/NonExhaustiveReceive.Action.response1)
      await store.receive(/NonExhaustiveReceive.Action.response2)
    }

    func testCasePathReceive_ReceivedExtraAction() async {
      let store = TestStore(
        initialState: NonExhaustiveReceive.State(),
        reducer: NonExhaustiveReceive()
      )
      store.exhaustivity = .off(showSkippedAssertions: true)

      await store.send(.onAppear)
      await store.receive(/NonExhaustiveReceive.Action.response2)

      XCTExpectFailure {
        $0.compactDescription == """
          Expected to receive an action matching case path, but didn't get one.
          """
      }

      await store.receive(/NonExhaustiveReceive.Action.response2)
    }

    func testXCTModifyExhaustive() async {
      struct State: Equatable {
        var child: Int? = 0
        var count = 0
      }
      enum Action: Equatable { case tap, response }
      let store = TestStore(
        initialState: State(),
        reducer: Reduce<State, Action> { state, action in
          switch action {
          case .tap:
            state.count += 1
            return .send(.response)
          case .response:
            state.count += 1
            return .none
          }
        }
      )

      await store.send(.tap) { state in
        state.count = 1
        XCTExpectFailure {
          XCTModify(&state.child, case: /.some) { _ in }
        } issueMatcher: {
          $0.compactDescription == """
            XCTModify failed: expected "Int" value to be modified but it was unchanged.
            """
        }
      }
      await store.receive(.response) { state in
        state.count = 2
        XCTExpectFailure {
          XCTModify(&state.child, case: /Optional.some) { _ in }
        } issueMatcher: {
          $0.compactDescription == """
            XCTModify failed: expected "Int" value to be modified but it was unchanged.
            """
        }
      }
    }

    func testXCTModifyNonExhaustive() async {
      enum Action { case tap, response }
      let store = TestStore(
        initialState: Optional(1),
        reducer: Reduce<Int?, Action> { state, action in
          switch action {
          case .tap:
            return .send(.response)
          case .response:
            return .none
          }
        }
      )
      store.exhaustivity = .off

      await store.send(.tap) {
        XCTModify(&$0, case: /Optional.some) { _ in }
      }
      await store.receive(.response) {
        XCTModify(&$0, case: /Optional.some) { _ in }
      }
    }

    // This example comes from Krzysztof Zabłocki's blog post:
    // https://www.merowing.info/exhaustive-testing-in-tca/
    func testKrzysztofExample1() {
      let store = TestStore(
        initialState: KrzysztofExample.State(),
        reducer: KrzysztofExample()
      )
      store.exhaustivity = .off

      store.send(.changeIdentity(name: "Marek", surname: "Ignored")) {
        $0.name = "Marek"
      }
    }

    // This example comes from Krzysztof Zabłocki's blog post:
    // https://www.merowing.info/exhaustive-testing-in-tca/
    func testKrzysztofExample2() {
      let store = TestStore(
        initialState: KrzysztofExample.State(),
        reducer: KrzysztofExample()
      )
      store.exhaustivity = .off

      store.send(.changeIdentity(name: "Adam", surname: "Stern"))
      store.send(.changeIdentity(name: "Piotr", surname: "Galiszewski"))
      store.send(.changeIdentity(name: "Merowing", surname: "Info")) {
        $0.name = "Merowing"
        $0.surname = "Info"
      }
    }

    // This example comes from Krzysztof Zabłocki's blog post:
    // https://www.merowing.info/exhaustive-testing-in-tca/
    func testKrzysztofExample3() {
      let mainQueue = DispatchQueue.test

      let store = TestStore(
        initialState: KrzysztofExample.State(),
        reducer: KrzysztofExample()
      ) {
        $0.mainQueue = mainQueue.eraseToAnyScheduler()
      }
      store.exhaustivity = .off

      store.send(.advanceAgeAndMoodAfterDelay)
      mainQueue.advance(by: 1)
      store.receive(.changeAge(34)) {
        $0.age = 34
      }
      XCTAssertEqual(store.state.age, 34)
    }
  }

  struct Counter: Reducer {
    struct State: Equatable {
      var count = 0
      var isEven = true
    }
    enum Action {
      case increment
      case decrement
    }
    func reduce(into state: inout State, action: Action) -> Effect<Action> {
      switch action {
      case .increment:
        state.count += 1
        state.isEven.toggle()
        return .none
      case .decrement:
        state.count -= 1
        state.isEven.toggle()
        return .none
      }
    }
  }

  struct NonExhaustiveReceive: Reducer {
    struct State: Equatable {
      var count = 0
      var int = 0
      var string = ""
    }
    enum Action: Equatable {
      case onAppear
      case response1(Int)
      case response2(String)
    }
    func reduce(into state: inout State, action: Action) -> Effect<Action> {
      switch action {
      case .onAppear:
        state = State()
        return .merge(
          .init(value: .response1(42)),
          .init(value: .response2("Hello"))
        )
      case let .response1(int):
        state.count += 1
        state.int = int
        return .none
      case let .response2(string):
        state.count += 1
        state.string = string
        return .none
      }
    }
  }

  // This example comes from Krzysztof Zabłocki's blog post:
  // https://www.merowing.info/exhaustive-testing-in-tca/
  struct KrzysztofExample: Reducer {
    struct State: Equatable {
      var name: String = "Krzysztof"
      var surname: String = "Zabłocki"
      var age: Int = 33
      var mood: Int = 0
    }
    enum Action: Equatable {
      case changeIdentity(name: String, surname: String)
      case changeAge(Int)
      case changeMood(Int)
      case advanceAgeAndMoodAfterDelay
    }

    @Dependency(\.mainQueue) var mainQueue

    func reduce(into state: inout State, action: Action) -> Effect<Action> {
      switch action {
      case let .changeIdentity(name, surname):
        state.name = name
        state.surname = surname
        return .none

      case .advanceAgeAndMoodAfterDelay:
        return .merge(
          .init(value: .changeAge(state.age + 1)),
          .init(value: .changeMood(state.mood + 1))
        )
        .delay(for: 1, scheduler: self.mainQueue)
        .eraseToEffect()

      case let .changeAge(age):
        state.age = age
        return .none
      case let .changeMood(mood):
        state.mood = mood
        return .none
      }
    }
  }
#endif<|MERGE_RESOLUTION|>--- conflicted
+++ resolved
@@ -460,13 +460,8 @@
     // Confirms that when you send an action the test store skips any unreceived actions
     // automatically.
     func testSendWithUnreceivedActions_SkipsActions() async {
-<<<<<<< HEAD
-      await withMainSerialExecutor {
+      await _withMainSerialExecutor {
         struct Feature: Reducer {
-=======
-      await _withMainSerialExecutor {
-        struct Feature: ReducerProtocol {
->>>>>>> 7c12f55e
           enum Action: Equatable {
             case tap
             case response(Int)
