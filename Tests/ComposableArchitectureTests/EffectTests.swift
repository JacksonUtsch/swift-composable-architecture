--- conflicted
+++ resolved
@@ -238,54 +238,7 @@
       XCTAssertNoDifference(result, 42)
     }
 
-<<<<<<< HEAD
     func testCancellingTask_Infallible() {
-=======
-    func testThrowingTask() {
-      let expectation = self.expectation(description: "Complete")
-      struct MyError: Error {}
-      var result: Error?
-      Effect<Int, Error>.task { @MainActor in
-        expectation.fulfill()
-        throw MyError()
-      }
-      .sink(
-        receiveCompletion: {
-          switch $0 {
-          case .finished:
-            XCTFail()
-          case let .failure(error):
-            result = error
-          }
-        },
-        receiveValue: { _ in XCTFail() }
-      )
-      .store(in: &self.cancellables)
-      self.wait(for: [expectation], timeout: 1)
-      XCTAssertNotNil(result)
-    }
-
-    func testCancellingTask_Failable() {
-      @Sendable func work() async throws -> Int {
-        try await Task.sleep(nanoseconds: NSEC_PER_MSEC)
-        XCTFail()
-        return 42
-      }
-
-      Effect<Int, Error>.task { try await work() }
-        .sink(
-          receiveCompletion: { _ in XCTFail() },
-          receiveValue: { _ in XCTFail() }
-        )
-        .store(in: &self.cancellables)
-
-      self.cancellables = []
-
-      _ = XCTWaiter.wait(for: [.init()], timeout: 1.1)
-    }
-
-    func testCancellingTask_Infalable() {
->>>>>>> 2bedb4b7
       @Sendable func work() async -> Int {
         do {
           try await Task.sleep(nanoseconds: NSEC_PER_MSEC)
