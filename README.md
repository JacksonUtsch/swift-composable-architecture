# The Composable Architecture

[![CI](https://github.com/pointfreeco/swift-composable-architecture/workflows/CI/badge.svg)](https://github.com/pointfreeco/swift-composable-architecture/actions?query=workflow%3ACI)
[![](https://img.shields.io/endpoint?url=https%3A%2F%2Fswiftpackageindex.com%2Fapi%2Fpackages%2Fpointfreeco%2Fswift-composable-architecture%2Fbadge%3Ftype%3Dswift-versions)](https://swiftpackageindex.com/pointfreeco/swift-composable-architecture)
[![](https://img.shields.io/endpoint?url=https%3A%2F%2Fswiftpackageindex.com%2Fapi%2Fpackages%2Fpointfreeco%2Fswift-composable-architecture%2Fbadge%3Ftype%3Dplatforms)](https://swiftpackageindex.com/pointfreeco/swift-composable-architecture)

The Composable Architecture (TCA, for short) is a library for building applications in a consistent and understandable way, with composition, testing, and ergonomics in mind. It can be used in SwiftUI, UIKit, and more, and on any Apple platform (iOS, macOS, tvOS, and watchOS).

* [What is the Composable Architecture?](#what-is-the-composable-architecture)
* [Learn more](#learn-more)
* [Examples](#examples)
* [Basic usage](#basic-usage)
* [Supplemental libraries](#supplementary-libraries)
* [FAQ](#faq)
* [Requirements](#requirements)
* [Installation](#installation)
* [Documentation](#documentation)
* [Help](#help)
* [Translations](#translations)
* [Credits and thanks](#credits-and-thanks)
* [Other libraries](#other-libraries)

## What is the Composable Architecture?

This library provides a few core tools that can be used to build applications of varying purpose and complexity. It provides compelling stories that you can follow to solve many problems you encounter day-to-day when building applications, such as:

* **State management**
  <br> How to manage the state of your application using simple value types, and share state across many screens so that mutations in one screen can be immediately observed in another screen.

* **Composition**
  <br> How to break down large features into smaller components that can be extracted to their own, isolated modules and be easily glued back together to form the feature.

* **Side effects**
  <br> How to let certain parts of the application talk to the outside world in the most testable and understandable way possible.

* **Testing**
  <br> How to not only test a feature built in the architecture, but also write integration tests for features that have been composed of many parts, and write end-to-end tests to understand how side effects influence your application. This allows you to make strong guarantees that your business logic is running in the way you expect.

* **Ergonomics**
  <br> How to accomplish all of the above in a simple API with as few concepts and moving parts as possible.

## Learn More

The Composable Architecture was designed over the course of many episodes on [Point-Free](https://www.pointfree.co), a video series exploring functional programming and the Swift language, hosted by [Brandon Williams](https://twitter.com/mbrandonw) and [Stephen Celis](https://twitter.com/stephencelis).

You can watch all of the episodes [here](https://www.pointfree.co/collections/composable-architecture), as well as a dedicated, multipart tour of the architecture from scratch: [part 1](https://www.pointfree.co/collections/composable-architecture/a-tour-of-the-composable-architecture/ep100-a-tour-of-the-composable-architecture-part-1), [part 2](https://www.pointfree.co/collections/composable-architecture/a-tour-of-the-composable-architecture/ep101-a-tour-of-the-composable-architecture-part-2), [part 3](https://www.pointfree.co/collections/composable-architecture/a-tour-of-the-composable-architecture/ep102-a-tour-of-the-composable-architecture-part-3) and [part 4](https://www.pointfree.co/collections/composable-architecture/a-tour-of-the-composable-architecture/ep103-a-tour-of-the-composable-architecture-part-4).

<a href="https://www.pointfree.co/collections/composable-architecture">
  <img alt="video poster image" src="https://d3rccdn33rt8ze.cloudfront.net/episodes/0069.jpeg" width="600">
</a>

## Examples

[![Screen shots of example applications](https://d3rccdn33rt8ze.cloudfront.net/composable-architecture/demos.png)](./Examples)

This repo comes with _lots_ of examples to demonstrate how to solve common and complex problems with the Composable Architecture. Check out [this](./Examples) directory to see them all, including:

* [Case Studies](./Examples/CaseStudies)
  * Getting started
  * Effects
  * Navigation
  * Higher-order reducers
  * Reusable components
* [Location manager](https://github.com/pointfreeco/composable-core-location/tree/main/Examples/LocationManager)
* [Motion manager](https://github.com/pointfreeco/composable-core-motion/tree/main/Examples/MotionManager)
* [Search](./Examples/Search)
* [Speech Recognition](./Examples/SpeechRecognition)
* [Tic-Tac-Toe](./Examples/TicTacToe)
* [Todos](./Examples/Todos)
* [Voice memos](./Examples/VoiceMemos)

Looking for something more substantial? Check out the source code for [isowords](https://github.com/pointfreeco/isowords), an iOS word search game built in SwiftUI and the Composable Architecture.

## Basic Usage

To build a feature using the Composable Architecture you define some types and values that model your domain:

* **State**: A type that describes the data your feature needs to perform its logic and render its UI.
<<<<<<< HEAD
* **Action**: A type that represents all of the actions that can happen in your feature, such as user actions, notifications, event sources and more.
=======
* **Action**: A type that represents all of the actions that can happen in your feature, such as user actions, notifications, event sources, and more.
* **Environment**: A type that holds any dependencies the feature needs, such as API clients, analytics clients, etc.
>>>>>>> 9406f4d8
* **Reducer**: A function that describes how to evolve the current state of the app to the next state given an action. The reducer is also responsible for returning any effects that should be run, such as API requests, which can be done by returning an `Effect` value.
* **Store**: The runtime that actually drives your feature. You send all user actions to the store so that the store can run the reducer and effects, and you can observe state changes in the store so that you can update UI.

The benefits of doing this are that you will instantly unlock testability of your feature, and you will be able to break large, complex features into smaller domains that can be glued together.

As a basic example, consider a UI that shows a number along with "+" and "−" buttons that increment and decrement the number. To make things interesting, suppose there is also a button that when tapped makes an API request to fetch a random fact about that number and then displays the fact in an alert.

To implement this feature we create a new type that will house the domain and behavior of the feature by conforming to `ReducerProtocol`:

```swift
struct Feature: ReducerProtocol {
}
```

<<<<<<< HEAD
In here we need to define a type for the feature's state, which consists of an integer for the current count, as well as an optional string that represents the title of the alert we want to show (optional because `nil` represents not showing an alert):
=======
Next, we have the actions in the feature. There are the obvious actions, such as tapping the decrement button, increment button, or fact button. But there are also some slightly non-obvious ones, such as the action of the user dismissing the alert, and the action that occurs when we receive a response from the fact API request:
>>>>>>> 9406f4d8

```swift
struct Feature: ReducerProtocol {
  struct State: Equatable {
    var count = 0
    var numberFactAlert: String?
  }
}
```

<<<<<<< HEAD
We also need to define a type for the feature's actions. There are the obvious actions, such as tapping the decrement button, increment button, or fact button. But there are also some slightly non-obvious ones, such as the action of the user dismissing the alert, and the action that occurs when we receive a response from the fact API request:
=======
Next, we model the environment of dependencies this feature needs to do its job. In particular, to fetch a number fact we can model an async throwing function from `Int` to `String`:
>>>>>>> 9406f4d8

```swift
struct Feature: ReducerProtocol {
  struct State: Equatable { … }
  enum Action: Equatable {
    case factAlertDismissed
    case decrementButtonTapped
    case incrementButtonTapped
    case numberFactButtonTapped
    case numberFactResponse(TaskResult<String>)
  }
}
```

And then we implement the `reduce` method which is responsible for handling the actual logic and behavior for the feature. It describes how to change the current state to the next state, and describes what effects need to be executed. Some actions don't need to execute effects, and they can return `.none` to represent that:

```swift
struct Feature: ReducerProtocol {
  struct State: Equatable { … }
  enum Action: Equatable { … }
  
  func reduce(into state: inout State, action: Action) -> Effect<Action, Never> {
    switch action {
      case .factAlertDismissed:
        state.numberFactAlert = nil
        return .none

      case .decrementButtonTapped:
        state.count -= 1
        return .none

      case .incrementButtonTapped:
        state.count += 1
        return .none

      case .numberFactButtonTapped:
        return .task { [count = state.count] in 
          await .numberFactResponse(
            TaskResult { 
              String(
                decoding: try await URLSession.shared
                  .data(from: URL(string: "http://numbersapi.com/\(number)/trivia")!).0,
                using: UTF8.self
              )
            }
          )
        }

      case let .numberFactResponse(.success(fact)):
        state.numberFactAlert = fact
        return .none

      case .numberFactResponse(.failure):
        state.numberFactAlert = "Could not load a number fact :("
        return .none
      } 
    }
  }
}
```

And then finally we define the view that displays the feature. It holds onto a `StoreOf<Feature>` so that it can observe all changes to the state and re-render, and we can send all user actions to the store so that state changes. We must also introduce a struct wrapper around the fact alert to make it `Identifiable`, which the `.alert` view modifier requires:

```swift
struct FeatureView: View {
  let store: StoreOf<Feature>

  var body: some View {
    WithViewStore(self.store) { viewStore in
      VStack {
        HStack {
          Button("−") { viewStore.send(.decrementButtonTapped) }
          Text("\(viewStore.count)")
          Button("+") { viewStore.send(.incrementButtonTapped) }
        }

        Button("Number fact") { viewStore.send(.numberFactButtonTapped) }
      }
      .alert(
        item: viewStore.binding(
          get: { $0.numberFactAlert.map(FactAlert.init(title:)) },
          send: .factAlertDismissed
        ),
        content: { Alert(title: Text($0.title)) }
      )
    }
  }
}

struct FactAlert: Identifiable {
  var title: String
  var id: String { self.title }
}
```

It is also straightforward to have a UIKit controller driven off of this store. You subscribe to the store in `viewDidLoad` in order to update the UI and show alerts. The code is a bit longer than the SwiftUI version, so we have collapsed it here:

<details>
  <summary>Click to expand!</summary>

  ```swift
  class FeatureViewController: UIViewController {
    let viewStore: ViewStoreOf<Feature>
    var cancellables: Set<AnyCancellable> = []

    init(store: StoreOf<Feature>) {
      self.viewStore = ViewStore(store)
      super.init(nibName: nil, bundle: nil)
    }

    required init?(coder: NSCoder) {
      fatalError("init(coder:) has not been implemented")
    }

    override func viewDidLoad() {
      super.viewDidLoad()

      let countLabel = UILabel()
      let incrementButton = UIButton()
      let decrementButton = UIButton()
      let factButton = UIButton()

      // Omitted: Add subviews and set up constraints...

      self.viewStore.publisher
        .map { "\($0.count)" }
        .assign(to: \.text, on: countLabel)
        .store(in: &self.cancellables)

      self.viewStore.publisher.numberFactAlert
        .sink { [weak self] numberFactAlert in
          let alertController = UIAlertController(
            title: numberFactAlert, message: nil, preferredStyle: .alert
          )
          alertController.addAction(
            UIAlertAction(
              title: "Ok",
              style: .default,
              handler: { _ in self?.viewStore.send(.factAlertDismissed) }
            )
          )
          self?.present(alertController, animated: true, completion: nil)
        }
        .store(in: &self.cancellables)
    }

    @objc private func incrementButtonTapped() {
      self.viewStore.send(.incrementButtonTapped)
    }
    @objc private func decrementButtonTapped() {
      self.viewStore.send(.decrementButtonTapped)
    }
    @objc private func factButtonTapped() {
      self.viewStore.send(.numberFactButtonTapped)
    }
  }
  ```
</details>

Once we are ready to display this view, for example in the app's entry point, we can construct a store. This can be done by specify the initial state to start the application in, as well as the reducer that will power the application:

```swift
@main
struct MyApp: App {
  var body: some Scene {
    FeatureView(
      store: Store(
        initialState: Feature.State(),
        reducer: Feature()
      )
    )
  }
}
```

And that is enough to get something on the screen to play around with. It's definitely a few more steps than if you were to do this in a vanilla SwiftUI way, but there are a few benefits. It gives us a consistent manner to apply state mutations, instead of scattering logic in some observable objects and in various action closures of UI components. It also gives us a concise way of expressing side effects. And we can immediately test this logic, including the effects, without doing much additional work.

### Testing

To test use a `TestStore`, which can be created with the same information as the `Store`, but it does extra work to allow you to assert how your feature evolves as actions are sent:

```swift
@MainActor
func testFeature() async {
  let store = TestStore(
    initialState: Feature.State(),
    reducer: Feature()
  )
}
```

Once the test store is created we can use it to make an assertion of an entire user flow of steps. Each step of the way we need to prove that state changed how we expect. For example, we can simulate the user flow of tapping on the increment and decrement buttons:

```swift
// Test that tapping on the increment/decrement buttons changes the count
await store.send(.incrementButtonTapped) {
  $0.count = 1
}
await store.send(.decrementButtonTapped) {
  $0.count = 0
}
```

Further, if a step causes an effect to be executed, which feeds data back into the store, we must assert on that. For example, if we simulate the user tapping on the fact button we expect to receive a fact response back with the fact, which then causes the alert to show:

```swift
await store.send(.numberFactButtonTapped)

await store.receive(.numberFactResponse(.success("???"))) {
  $0.numberFactAlert = "???"
}
```

However, how do we know what fact is going to be sent back to us?

Currently our reducer is using an effect that reaches out into the real world to hit an API server, and that means we have no way to control its behavior. We are at the whims of our internet connectivity and the availabilty of the API server in order to write this test.

It would be better for this dependency to be passed to the reducer so that we can use a live dependency when running the application on a device, but use a mocked dependency for tests. We can do this by adding a property to the `Feature` reducer:

```swift
struct Feature: ReducerProtocol {
  let numberFact: (Int) async throws -> String
  …
}
```

Then we can use it in the `reduce` implementation:

```swift
case .numberFactButtonTapped:
  return .task { [count = state.count] in 
    await .numberFactResponse(TaskResult { try wait self.numberFact(count) })
  }
```

And in the entry point of the application we can provide a version of the dependency that actually interacts with the real world API server:

```swift
@main
struct MyApp: App {
  var body: some Scene {
    FeatureView(
      store: Store(
        initialState: Feature.State(),
        reducer: Feature(
          numberFact: {
            let (data, _) = try await URLSession.shared
              .data(from: .init(string: "http://numbersapi.com/\(number)")!)
            return String(decoding: data, using: UTF8.self)
          }
        )
      )
    )
  }
}
```

But in tests we can use a mock dependency that immediately returns a determinstic, predictable fact: 

```swift
@MainActor
func testFeature() async {
  let store = TestStore(
    initialState: Feature.State(),
    reducer: Feature(
      numberFact: { "\($0) is a good number Brent" }
    )
  )
}
```

With that little bit of upfront work we can finish the test by simulating the user tapping on the fact button, receiving the response from the dependency to trigger the alert, and then dismissing the alert:

```swift
await store.send(.numberFactButtonTapped)

await store.receive(.numberFactResponse(.success("0 is a good number Brent"))) {
  $0.numberFactAlert = "0 is a good number Brent"
}

await store.send(.factAlertDismissed) {
  $0.numberFactAlert = nil
}
```

We can also improve the ergonomics of using the `numberFact` dependency in our application. Over time the application may evolve into many features, and some of those features may also want access to `numberFact`, and explicitly passing it through all layers can get annoying. There is a process you can follow to “register” dependencies with the library, making them instantly available to any layer in the application.

We can start by wrapping the number fact functionality in a new type:

```swift
struct NumberFactClient {
  var fetch: (Int) async throws -> String
}
```

And then registering that type with the dependency management system, which is quite similar to how SwiftUI's environment values works, except you specify both a live and test implementation of the dependency:

```swift
private enum NumberFactClientKey: LiveDependencyValue {
  static let liveValue = NumberFactClient(
    fetch: {
      let (data, _) = try await URLSession.shared
        .data(from: .init(string: "http://numbersapi.com/\(number)")!)
      return String(decoding: data, using: UTF8.self)
    }
  )
  
  static let testValue = NumberFactClient(
    fetch: { "\($0) is a good number Brent" }
  )
}

extension DependencyValues {
  var numberFact: NumberFactClient {
    get { self[NumberFactClientKey.self] }
    set { self[NumberFactClientKey.self] = newValue }
  }
}
```

With that little bit of upfront work done you can instantly start making use of the dependency in any feature:

```swift
struct Feature: ReducerProtocol {
  struct State { … }
  enum Action { … }
  @Dependency(\.numberFact) var numberFact
  …
}
```

This code works exactly as it did before, but you no longer have to explicitly pass the dependency when constructing the feature's reducer. When running the app in previews, the simulator or on a device, the live dependency will be provided to the reducer, and in tests the test dependency will be provided.

This means the entry point to the application no longer needs to construct dependencies:

```swift
@main
struct MyApp: App {
  var body: some Scene {
    FeatureView(
      store: Store(
        initialState: Feature.State(),
        reducer: Feature()
      )
    )
  }
}
```

And the test store can be constructed without specifying any dependencies:

```swift
let store = TestStore(
  initialState: Feature.State(),
  reducer: Feature()
)
```

That is the basics of building and testing a feature in the Composable Architecture. There are _a lot_ more things to be explored, such as composition, modularity, adaptability, and complex effects. The [Examples](./Examples) directory has a bunch of projects to explore to see more advanced usages.

### Debugging

The Composable Architecture comes with a number of tools to aid in debugging.

* `.debug()` enhances a reducer with debug-printing that describes every action the reducer receives and every mutation it makes to state.

    ``` diff
    received action:
      AppAction.todoCheckboxTapped(id: UUID(5834811A-83B4-4E5E-BCD3-8A38F6BDCA90))
      Todos.State(
        todos: [
          Todo(
    -       isComplete: false,
    +       isComplete: true,
            description: "Milk",
            id: 5834811A-83B4-4E5E-BCD3-8A38F6BDCA90
          ),
          … (2 unchanged)
        ]
      )
    ```

* `.signpost()` instruments a reducer with signposts so that you can gain insight into how long actions take to execute, and when effects are running.

    <img src="https://s3.amazonaws.com/pointfreeco-production/point-free-pointers/0044-signposts-cover.jpg" width="600">

## Supplementary libraries

One of the most important principles of the Composable Architecture is that side effects are never performed directly, but instead are wrapped in the `Effect` type, returned from reducers, and then the `Store` later performs the effect. This is crucial for simplifying how data flows through an application, and for gaining testability on the full end-to-end cycle of user action to effect execution.

However, this also means that many libraries and SDKs you interact with on a daily basis need to be retrofitted to be a little more friendly to the Composable Architecture style. That's why we'd like to ease the pain of using some of Apple's most popular frameworks by providing wrapper libraries that expose their functionality in a way that plays nicely with our library. So far we support:

* [`ComposableCoreLocation`](https://github.com/pointfreeco/composable-core-location): A wrapper around `CLLocationManager` that makes it easy to use from a reducer, and easy to write tests for how your logic interacts with `CLLocationManager`'s functionality.
* [`ComposableCoreMotion`](https://github.com/pointfreeco/composable-core-motion): A wrapper around `CMMotionManager` that makes it easy to use from a reducer, and easy to write tests for how your logic interacts with `CMMotionManager`'s functionality.
* More to come soon. Keep an eye out 😉

If you are interested in contributing a wrapper library for a framework that we have not yet covered, feel free to open an issue expressing your interest so that we can discuss a path forward.

## FAQ

* How does the Composable Architecture compare to Elm, Redux, and others?
  <details>
    <summary>Expand to see answer</summary>
    The Composable Architecture (TCA) is built on a foundation of ideas popularized by the Elm Architecture (TEA) and Redux, but made to feel at home in the Swift language and on Apple's platforms.

    In some ways TCA is a little more opinionated than the other libraries. For example, Redux is not prescriptive with how one executes side effects, but TCA requires all side effects to be modeled in the `Effect` type and returned from the reducer.

    In other ways TCA is a little more lax than the other libraries. For example, Elm controls what kinds of effects can be created via the `Cmd` type, but TCA allows an escape hatch to any kind of effect since `Effect` conforms to the Combine `Publisher` protocol.

    And then there are certain things that TCA prioritizes highly that are not points of focus for Redux, Elm, or most other libraries. For example, composition is very important aspect of TCA, which is the process of breaking down large features into smaller units that can be glued together. This is accomplished with the `pullback` and `combine` operators on reducers, and it aids in handling complex features as well as modularization for a better-isolated code base and improved compile times.
  </details>

## Requirements

The Composable Architecture depends on the Combine framework, so it requires minimum deployment targets of iOS 13, macOS 10.15, Mac Catalyst 13, tvOS 13, and watchOS 6. If your application must support older OSes, there are forks for [ReactiveSwift](https://github.com/trading-point/reactiveswift-composable-architecture) and [RxSwift](https://github.com/dannyhertz/rxswift-composable-architecture) that you can adopt!

## Installation

You can add ComposableArchitecture to an Xcode project by adding it as a package dependency.

  1. From the **File** menu, select **Add Packages...**
  2. Enter "https://github.com/pointfreeco/swift-composable-architecture" into the package repository URL text field
  3. Depending on how your project is structured:
      - If you have a single application target that needs access to the library, then add **ComposableArchitecture** directly to your application.
      - If you want to use this library from multiple Xcode targets, or mixing Xcode targets and SPM targets, you must create a shared framework that depends on **ComposableArchitecture** and then depend on that framework in all of your targets. For an example of this, check out the [Tic-Tac-Toe](./Examples/TicTacToe) demo application, which splits lots of features into modules and consumes the static library in this fashion using the **tic-tac-toe** Swift package.

## Documentation

The documentation for releases and `main` are available here:

* [`main`](https://pointfreeco.github.io/swift-composable-architecture/main/documentation/composablearchitecture)
* [0.39.0](https://pointfreeco.github.io/swift-composable-architecture/0.39.0/documentation/composablearchitecture/)
<details>
  <summary>
  Other versions
  </summary>

  * [0.38.0](https://pointfreeco.github.io/swift-composable-architecture/0.38.0/documentation/composablearchitecture/)
  * [0.37.0](https://pointfreeco.github.io/swift-composable-architecture/0.37.0/documentation/composablearchitecture)
  * [0.36.0](https://pointfreeco.github.io/swift-composable-architecture/0.36.0/documentation/composablearchitecture)
  * [0.35.0](https://pointfreeco.github.io/swift-composable-architecture/0.35.0/documentation/composablearchitecture)
  * [0.34.0](https://pointfreeco.github.io/swift-composable-architecture/0.34.0/documentation/composablearchitecture)
  * [0.33.1](https://pointfreeco.github.io/swift-composable-architecture/0.33.1/documentation/composablearchitecture)
  * [0.33.0](https://pointfreeco.github.io/swift-composable-architecture/0.33.0/documentation/composablearchitecture)
  * [0.32.0](https://pointfreeco.github.io/swift-composable-architecture/0.32.0/documentation/composablearchitecture)
  * [0.31.0](https://pointfreeco.github.io/swift-composable-architecture/0.31.0/documentation/composablearchitecture)
  * [0.30.0](https://pointfreeco.github.io/swift-composable-architecture/0.30.0/documentation/composablearchitecture)
  * [0.29.0](https://pointfreeco.github.io/swift-composable-architecture/0.29.0/documentation/composablearchitecture)
  * [0.28.1](https://pointfreeco.github.io/swift-composable-architecture/0.28.1/documentation/composablearchitecture)
  * [0.28.0](https://pointfreeco.github.io/swift-composable-architecture/0.28.0/documentation/composablearchitecture)
  * [0.27.1](https://pointfreeco.github.io/swift-composable-architecture/0.27.1/documentation/composablearchitecture)
  * [0.27.0](https://pointfreeco.github.io/swift-composable-architecture/0.27.0/documentation/composablearchitecture)
  * [0.26.0](https://pointfreeco.github.io/swift-composable-architecture/0.26.0/documentation/composablearchitecture)
  * [0.25.1](https://pointfreeco.github.io/swift-composable-architecture/0.25.1/documentation/composablearchitecture)
  * [0.25.0](https://pointfreeco.github.io/swift-composable-architecture/0.25.0/documentation/composablearchitecture)
  * [0.24.0](https://pointfreeco.github.io/swift-composable-architecture/0.24.0/documentation/composablearchitecture)
  * [0.23.0](https://pointfreeco.github.io/swift-composable-architecture/0.23.0/documentation/composablearchitecture)
  * [0.22.0](https://pointfreeco.github.io/swift-composable-architecture/0.22.0/documentation/composablearchitecture)
  * [0.21.0](https://pointfreeco.github.io/swift-composable-architecture/0.21.0/documentation/composablearchitecture)
  * [0.20.0](https://pointfreeco.github.io/swift-composable-architecture/0.20.0/documentation/composablearchitecture)
  * [0.19.0](https://pointfreeco.github.io/swift-composable-architecture/0.19.0/documentation/composablearchitecture)
  * [0.18.0](https://pointfreeco.github.io/swift-composable-architecture/0.18.0/documentation/composablearchitecture)
  * [0.17.0](https://pointfreeco.github.io/swift-composable-architecture/0.17.0/documentation/composablearchitecture)
  * [0.16.0](https://pointfreeco.github.io/swift-composable-architecture/0.16.0/documentation/composablearchitecture)
  * [0.15.0](https://pointfreeco.github.io/swift-composable-architecture/0.15.0/documentation/composablearchitecture)
  * [0.14.0](https://pointfreeco.github.io/swift-composable-architecture/0.14.0/documentation/composablearchitecture)
  * [0.13.0](https://pointfreeco.github.io/swift-composable-architecture/0.13.0/documentation/composablearchitecture)
  * [0.12.0](https://pointfreeco.github.io/swift-composable-architecture/0.12.0/documentation/composablearchitecture)
  * [0.11.0](https://pointfreeco.github.io/swift-composable-architecture/0.11.0/documentation/composablearchitecture)
  * [0.10.0](https://pointfreeco.github.io/swift-composable-architecture/0.10.0/documentation/composablearchitecture)
  * [0.9.0](https://pointfreeco.github.io/swift-composable-architecture/0.9.0/documentation/composablearchitecture)
  * [0.8.0](https://pointfreeco.github.io/swift-composable-architecture/0.8.0/documentation/composablearchitecture)
  * [0.7.0](https://pointfreeco.github.io/swift-composable-architecture/0.7.0/documentation/composablearchitecture)
  * [0.6.0](https://pointfreeco.github.io/swift-composable-architecture/0.6.0/documentation/composablearchitecture)
  * [0.5.0](https://pointfreeco.github.io/swift-composable-architecture/0.5.0/documentation/composablearchitecture)
  * [0.4.0](https://pointfreeco.github.io/swift-composable-architecture/0.4.0/documentation/composablearchitecture)
  * [0.3.0](https://pointfreeco.github.io/swift-composable-architecture/0.3.0/documentation/composablearchitecture)
  * [0.2.0](https://pointfreeco.github.io/swift-composable-architecture/0.2.0/documentation/composablearchitecture)
  * [0.1.5](https://pointfreeco.github.io/swift-composable-architecture/0.1.5/documentation/composablearchitecture)
  * [0.1.4](https://pointfreeco.github.io/swift-composable-architecture/0.1.4/documentation/composablearchitecture)
  * [0.1.3](https://pointfreeco.github.io/swift-composable-architecture/0.1.3/documentation/composablearchitecture)
  * [0.1.2](https://pointfreeco.github.io/swift-composable-architecture/0.1.2/documentation/composablearchitecture)
  * [0.1.1](https://pointfreeco.github.io/swift-composable-architecture/0.1.1/documentation/composablearchitecture)
  * [0.1.0](https://pointfreeco.github.io/swift-composable-architecture/0.1.0/documentation/composablearchitecture)
</details>

## Help

If you want to discuss the Composable Architecture or have a question about how to use it to solve a particular problem, you can start a topic in the [discussions](https://github.com/pointfreeco/swift-composable-architecture/discussions) tab of this repo, or ask around on [its Swift forum](https://forums.swift.org/c/related-projects/swift-composable-architecture).

## Translations

The following translations of this README have been contributed by members of the community:

* [Arabic](https://gist.github.com/NorhanBoghdadi/1b98d55c02b683ddef7e05c2ebcccd47)
* [French](https://gist.github.com/nikitamounier/0e93eb832cf389db12f9a69da030a2dc)
* [Indonesian](https://gist.github.com/wendyliga/792ea9ac5cc887f59de70a9e39cc7343)
* [Italian](https://gist.github.com/Bellaposa/5114e6d4d55fdb1388e8186886d48958)
* [Japanese](https://gist.github.com/kalupas226/bdf577e4a7066377ea0a8aaeebcad428)
* [Korean](https://gist.github.com/pilgwon/ea05e2207ab68bdd1f49dff97b293b17)
* [Portuguese](https://gist.github.com/SevioCorrea/2bbf337cd084a58c89f2f7f370626dc8)
* [Simplified Chinese](https://gist.github.com/sh3l6orrr/10c8f7c634a892a9c37214f3211242ad)
* [Spanish](https://gist.github.com/pitt500/f5e32fccb575ce112ffea2827c7bf942)

If you'd like to contribute a translation, please [open a PR](https://github.com/pointfreeco/swift-composable-architecture/edit/main/README.md) with a link to a [Gist](https://gist.github.com)!

## Credits and thanks

The following people gave feedback on the library at its early stages and helped make the library what it is today:

Paul Colton, Kaan Dedeoglu, Matt Diephouse, Josef Doležal, Eimantas, Matthew Johnson, George Kaimakas, Nikita Leonov, Christopher Liscio, Jeffrey Macko, Alejandro Martinez, Shai Mishali, Willis Plummer, Simon-Pierre Roy, Justin Price, Sven A. Schmidt, Kyle Sherman, Petr Šíma, Jasdev Singh, Maxim Smirnov, Ryan Stone, Daniel Hollis Tavares, and all of the [Point-Free](https://www.pointfree.co) subscribers 😁.

Special thanks to [Chris Liscio](https://twitter.com/liscio) who helped us work through many strange SwiftUI quirks and helped refine the final API.

And thanks to [Shai Mishali](https://github.com/freak4pc) and the [CombineCommunity](https://github.com/CombineCommunity/CombineExt/) project, from which we took their implementation of `Publishers.Create`, which we use in `Effect` to help bridge delegate and callback-based APIs, making it much easier to interface with 3rd party frameworks.

## Other libraries

The Composable Architecture was built on a foundation of ideas started by other libraries, in particular [Elm](https://elm-lang.org) and [Redux](https://redux.js.org/).

There are also many architecture libraries in the Swift and iOS community. Each one of these has their own set of priorities and trade-offs that differ from the Composable Architecture.

* [RIBs](https://github.com/uber/RIBs)
* [Loop](https://github.com/ReactiveCocoa/Loop)
* [ReSwift](https://github.com/ReSwift/ReSwift)
* [Workflow](https://github.com/square/workflow)
* [ReactorKit](https://github.com/ReactorKit/ReactorKit)
* [RxFeedback](https://github.com/NoTests/RxFeedback.swift)
* [Mobius.swift](https://github.com/spotify/mobius.swift)
* <details>
  <summary>And more</summary>

  * [Fluxor](https://github.com/FluxorOrg/Fluxor)
  * [PromisedArchitectureKit](https://github.com/RPallas92/PromisedArchitectureKit)
  </details>

## License

This library is released under the MIT license. See [LICENSE](LICENSE) for details.<|MERGE_RESOLUTION|>--- conflicted
+++ resolved
@@ -76,12 +76,7 @@
 To build a feature using the Composable Architecture you define some types and values that model your domain:
 
 * **State**: A type that describes the data your feature needs to perform its logic and render its UI.
-<<<<<<< HEAD
 * **Action**: A type that represents all of the actions that can happen in your feature, such as user actions, notifications, event sources and more.
-=======
-* **Action**: A type that represents all of the actions that can happen in your feature, such as user actions, notifications, event sources, and more.
-* **Environment**: A type that holds any dependencies the feature needs, such as API clients, analytics clients, etc.
->>>>>>> 9406f4d8
 * **Reducer**: A function that describes how to evolve the current state of the app to the next state given an action. The reducer is also responsible for returning any effects that should be run, such as API requests, which can be done by returning an `Effect` value.
 * **Store**: The runtime that actually drives your feature. You send all user actions to the store so that the store can run the reducer and effects, and you can observe state changes in the store so that you can update UI.
 
@@ -96,11 +91,7 @@
 }
 ```
 
-<<<<<<< HEAD
 In here we need to define a type for the feature's state, which consists of an integer for the current count, as well as an optional string that represents the title of the alert we want to show (optional because `nil` represents not showing an alert):
-=======
-Next, we have the actions in the feature. There are the obvious actions, such as tapping the decrement button, increment button, or fact button. But there are also some slightly non-obvious ones, such as the action of the user dismissing the alert, and the action that occurs when we receive a response from the fact API request:
->>>>>>> 9406f4d8
 
 ```swift
 struct Feature: ReducerProtocol {
@@ -111,11 +102,7 @@
 }
 ```
 
-<<<<<<< HEAD
 We also need to define a type for the feature's actions. There are the obvious actions, such as tapping the decrement button, increment button, or fact button. But there are also some slightly non-obvious ones, such as the action of the user dismissing the alert, and the action that occurs when we receive a response from the fact API request:
-=======
-Next, we model the environment of dependencies this feature needs to do its job. In particular, to fetch a number fact we can model an async throwing function from `Int` to `String`:
->>>>>>> 9406f4d8
 
 ```swift
 struct Feature: ReducerProtocol {
