--- conflicted
+++ resolved
@@ -492,21 +492,10 @@
 ```
 
 With that little bit of upfront work done you can instantly start making use of the dependency in 
-<<<<<<< HEAD
-any feature:
-
-```swift
-struct Feature: Reducer {
-  struct State { … }
-  enum Action { … }
-  @Dependency(\.numberFact) var numberFact
-  …
-}
-=======
 any feature by using the `@Dependency` property wrapper:
 
 ```diff
- struct Feature: ReducerProtocol {
+ struct Feature: Reducer {
 -  let numberFact: (Int) async throws -> String
 +  @Dependency(\.numberFact) var numberFact
    
@@ -515,7 +504,6 @@
 -  try await self.numberFact(count)
 +  try await self.numberFact.fetch(count)
  }
->>>>>>> b6ae2629
 ```
 
 This code works exactly as it did before, but you no longer have to explicitly pass the dependency 
