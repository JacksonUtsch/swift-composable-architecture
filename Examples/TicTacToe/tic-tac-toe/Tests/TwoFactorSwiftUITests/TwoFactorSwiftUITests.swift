import AuthenticationClient
import Combine
import ComposableArchitecture
import TwoFactorCore
import XCTest

@testable import TwoFactorSwiftUI

@MainActor
class TwoFactorSwiftUITests: XCTestCase {
<<<<<<< HEAD
  func testFlow_Success() async {
    var authenticationClient = AuthenticationClient.failing
=======
  func testFlow_Success() {
    var authenticationClient = AuthenticationClient.unimplemented
>>>>>>> de2b645b
    authenticationClient.twoFactor = { _ in
      AuthenticationResponse(token: "deadbeefdeadbeef", twoFactorRequired: false)
    }

    let store = TestStore(
      initialState: TwoFactorState(token: "deadbeefdeadbeef"),
      reducer: twoFactorReducer,
      environment: TwoFactorEnvironment(
        authenticationClient: authenticationClient
      )
    )
    .scope(state: TwoFactorView.ViewState.init, action: TwoFactorAction.init)

    store.environment.authenticationClient.twoFactor = { _ in
      AuthenticationResponse(token: "deadbeefdeadbeef", twoFactorRequired: false)
    }
    store.send(.codeChanged("1")) {
      $0.code = "1"
    }
    store.send(.codeChanged("12")) {
      $0.code = "12"
    }
    store.send(.codeChanged("123")) {
      $0.code = "123"
    }
    store.send(.codeChanged("1234")) {
      $0.code = "1234"
      $0.isSubmitButtonDisabled = false
    }
    store.send(.submitButtonTapped) {
      $0.isActivityIndicatorVisible = true
      $0.isFormDisabled = true
    }
    await store.receive(
      .twoFactorResponse(
        .success(
          AuthenticationResponse(token: "deadbeefdeadbeef", twoFactorRequired: false)
        )
      )
    ) {
      $0.isActivityIndicatorVisible = false
      $0.isFormDisabled = false
    }
  }

<<<<<<< HEAD
  func testFlow_Failure() async {
    var authenticationClient = AuthenticationClient.failing
    authenticationClient.twoFactor = { _ in throw AuthenticationError.invalidTwoFactor }
=======
  func testFlow_Failure() {
    var authenticationClient = AuthenticationClient.unimplemented
    authenticationClient.twoFactor = { _ in Effect(error: .invalidTwoFactor) }
>>>>>>> de2b645b

    let store = TestStore(
      initialState: TwoFactorState(token: "deadbeefdeadbeef"),
      reducer: twoFactorReducer,
      environment: TwoFactorEnvironment(
        authenticationClient: authenticationClient
      )
    )
    .scope(state: TwoFactorView.ViewState.init, action: TwoFactorAction.init)

    store.send(.codeChanged("1234")) {
      $0.code = "1234"
      $0.isSubmitButtonDisabled = false
    }
    store.send(.submitButtonTapped) {
      $0.isActivityIndicatorVisible = true
      $0.isFormDisabled = true
    }
    await store.receive(.twoFactorResponse(.failure(AuthenticationError.invalidTwoFactor))) {
      $0.alert = AlertState(
        title: TextState(AuthenticationError.invalidTwoFactor.localizedDescription)
      )
      $0.isActivityIndicatorVisible = false
      $0.isFormDisabled = false
    }
    store.send(.alertDismissed) {
      $0.alert = nil
    }
  }
}<|MERGE_RESOLUTION|>--- conflicted
+++ resolved
@@ -8,13 +8,8 @@
 
 @MainActor
 class TwoFactorSwiftUITests: XCTestCase {
-<<<<<<< HEAD
   func testFlow_Success() async {
-    var authenticationClient = AuthenticationClient.failing
-=======
-  func testFlow_Success() {
     var authenticationClient = AuthenticationClient.unimplemented
->>>>>>> de2b645b
     authenticationClient.twoFactor = { _ in
       AuthenticationResponse(token: "deadbeefdeadbeef", twoFactorRequired: false)
     }
@@ -60,15 +55,9 @@
     }
   }
 
-<<<<<<< HEAD
   func testFlow_Failure() async {
-    var authenticationClient = AuthenticationClient.failing
+    var authenticationClient = AuthenticationClient.unimplemented
     authenticationClient.twoFactor = { _ in throw AuthenticationError.invalidTwoFactor }
-=======
-  func testFlow_Failure() {
-    var authenticationClient = AuthenticationClient.unimplemented
-    authenticationClient.twoFactor = { _ in Effect(error: .invalidTwoFactor) }
->>>>>>> de2b645b
 
     let store = TestStore(
       initialState: TwoFactorState(token: "deadbeefdeadbeef"),
