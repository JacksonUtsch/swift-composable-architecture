--- conflicted
+++ resolved
@@ -38,33 +38,16 @@
 // This allows the search feature to compile faster since it only depends on the interface.
 
 struct WeatherClient {
-<<<<<<< HEAD
-  var searchLocation: @Sendable (String) async throws -> [Location]
-  var weather: @Sendable (Int) async throws -> LocationWeather
-=======
   var forecast: (Search.Result) -> Effect<Forecast, Failure>
   var search: (String) -> Effect<Search, Failure>
 
   struct Failure: Error, Equatable {}
->>>>>>> db890996
 }
 
 // MARK: - Live API implementation
 
 extension WeatherClient {
   static let live = WeatherClient(
-<<<<<<< HEAD
-    searchLocation: { query in
-      var components = URLComponents(string: "https://www.metaweather.com/api/location/search")!
-      components.queryItems = [URLQueryItem(name: "query", value: query)]
-      let (data, _) = try await URLSession.shared.data(from: components.url!)
-      return try jsonDecoder.decode([Location].self, from: data)
-    },
-    weather: { id in
-      let url = URL(string: "https://www.metaweather.com/api/location/\(id)")!
-      let (data, _) = try await URLSession.shared.data(from: url)
-      return try jsonDecoder.decode(LocationWeather.self, from: data)
-=======
     forecast: { result in
       var components = URLComponents(string: "https://api.open-meteo.com/v1/forecast")!
       components.queryItems = [
@@ -89,7 +72,6 @@
         .decode(type: Search.self, decoder: jsonDecoder)
         .mapError { _ in Failure() }
         .eraseToEffect()
->>>>>>> db890996
     }
   )
 }
@@ -97,15 +79,7 @@
 // MARK: - Mock API implementations
 
 extension WeatherClient {
-  private struct Unimplemented: Error {
-    let endpoint: String
-  }
-
   static let failing = Self(
-<<<<<<< HEAD
-    searchLocation: { _ in throw Unimplemented(endpoint: "searchLocation") },
-    weather: { _ in throw Unimplemented(endpoint: "weather") }
-=======
     forecast: { _ in .failing("\(Self.self).forecast") },
     search: { _ in .failing("\(Self.self).search") }
   )
@@ -150,7 +124,6 @@
         admin1: nil
       ),
     ]
->>>>>>> db890996
   )
 }
 
