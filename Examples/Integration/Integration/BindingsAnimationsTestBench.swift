import ComposableArchitecture
import SwiftUI

<<<<<<< HEAD
struct BindingsAnimations: ReducerProtocol {
  func reduce(into state: inout Bool, action: Void) -> Effect<Void> {
=======
private struct BindingsAnimations: ReducerProtocol {
  func reduce(into state: inout Bool, action: Void) -> EffectTask<Void> {
>>>>>>> 3f0cdf93
    state.toggle()
    return .none
  }
}

final class VanillaModel: ObservableObject {
  @Published var flag = false
}

let mediumAnimation = Animation.linear(duration: 0.7)
let fastAnimation = Animation.linear(duration: 0.2)

struct BindingsAnimationsTestBench: View {
  private let viewStore: ViewStoreOf<BindingsAnimations>
  let vanillaModel = VanillaModel()

  init() {
    self.viewStore = ViewStore(
      Store(
        initialState: false,
        reducer: BindingsAnimations()
      ),
      observe: { $0 }
    )
  }

  var body: some View {
    List {
      Section {
        SideBySide {
          AnimatedWithObservation.ObservedObjectBinding()
        } viewStoreView: {
          AnimatedWithObservation.ViewStoreBinding()
        }
      } header: {
        Text("Animated with observation.")
      } footer: {
        Text("Should animate with the \"medium\" animation.")
      }

      Section {
        SideBySide {
          AnimatedFromBinding.ObservedObjectBinding()
        } viewStoreView: {
          AnimatedFromBinding.ViewStoreBinding()
        }
      } header: {
        Text("Animated from binding.")
      } footer: {
        Text("Should animate with the \"fast\" animation.")
      }

      Section {
        SideBySide {
          AnimatedFromBindingWithObservation.ObservedObjectBinding()
        } viewStoreView: {
          AnimatedFromBindingWithObservation.ViewStoreBinding()
        }
      } header: {
        Text("Animated from binding with observation.")
      } footer: {
        Text("Should animate with the \"medium\" animation.")
      }
    }
    .headerProminence(.increased)
    .environmentObject(viewStore)
    .environmentObject(vanillaModel)
  }
}

struct SideBySide<ObservedObjectView: View, ViewStoreView: View>: View {
  let observedObjectView: ObservedObjectView
  let viewStoreView: ViewStoreView
  init(
    @ViewBuilder observedObjectView: () -> ObservedObjectView,
    @ViewBuilder viewStoreView: () -> ViewStoreView
  ) {
    self.observedObjectView = observedObjectView()
    self.viewStoreView = viewStoreView()
  }
  var body: some View {
    Grid {
      GridRow {
        observedObjectView
          .frame(width: 100, height: 100)
        viewStoreView
          .frame(width: 100, height: 100)
      }
      .labelsHidden()
      GridRow {
        Text("@ObservedObject")
          .fixedSize()
        Text("ViewStore")
      }
      .font(.footnote.bold())
      .monospaced()
    }
    .frame(maxWidth: .infinity)
  }
}

struct ContentView: View {
  @Binding var flag: Bool

  var body: some View {
    ZStack {
      Circle()
        .fill(.red.opacity(0.25))
      Circle()
        .strokeBorder(.red.opacity(0.5), lineWidth: 2)
    }
    .frame(width: flag ? 100 : 75)
  }
}

private struct AnimatedWithObservation {
  struct ObservedObjectBinding: View {
    @EnvironmentObject var vanillaModel: VanillaModel
    var body: some View {
      ZStack {
        ContentView(flag: $vanillaModel.flag)
          .animation(mediumAnimation, value: vanillaModel.flag)
        Toggle("", isOn: $vanillaModel.flag)
      }
    }
  }

  struct ViewStoreBinding: View {
    @EnvironmentObject var viewStore: ViewStoreOf<BindingsAnimations>
    var body: some View {
      ZStack {
        ContentView(flag: viewStore.binding(send: ()))
          .animation(mediumAnimation, value: viewStore.state)
        Toggle("", isOn: viewStore.binding(send: ()))
      }
    }
  }
}

private struct AnimatedFromBinding {
  struct ObservedObjectBinding: View {
    @EnvironmentObject var vanillaModel: VanillaModel
    var body: some View {
      ZStack {
        ContentView(flag: $vanillaModel.flag)
        Toggle("", isOn: $vanillaModel.flag.animation(fastAnimation))
      }
    }
  }

  struct ViewStoreBinding: View {
    @EnvironmentObject var viewStore: ViewStoreOf<BindingsAnimations>
    var body: some View {
      ZStack {
        ContentView(flag: viewStore.binding(send: ()))
        Toggle("", isOn: viewStore.binding(send: ()).animation(fastAnimation))
      }
    }
  }
}

private struct AnimatedFromBindingWithObservation {
  struct ObservedObjectBinding: View {
    @EnvironmentObject var vanillaModel: VanillaModel
    var body: some View {
      ZStack {
        ContentView(flag: $vanillaModel.flag)
          .animation(mediumAnimation, value: vanillaModel.flag)
        Toggle("", isOn: $vanillaModel.flag.animation(fastAnimation))
      }
    }
  }

  struct ViewStoreBinding: View {
    @EnvironmentObject var viewStore: ViewStoreOf<BindingsAnimations>
    var body: some View {
      ZStack {
        ContentView(flag: viewStore.binding(send: ()))
          .animation(mediumAnimation, value: viewStore.state)
        Toggle("", isOn: viewStore.binding(send: ()).animation(fastAnimation))
      }
    }
  }
}

private struct BindingsAnimationsTestBench_Previews: PreviewProvider {
  static var previews: some View {
    BindingsAnimationsTestBench()
  }
}<|MERGE_RESOLUTION|>--- conflicted
+++ resolved
@@ -1,13 +1,8 @@
 import ComposableArchitecture
 import SwiftUI
 
-<<<<<<< HEAD
-struct BindingsAnimations: ReducerProtocol {
+private struct BindingsAnimations: Reducer {
   func reduce(into state: inout Bool, action: Void) -> Effect<Void> {
-=======
-private struct BindingsAnimations: ReducerProtocol {
-  func reduce(into state: inout Bool, action: Void) -> EffectTask<Void> {
->>>>>>> 3f0cdf93
     state.toggle()
     return .none
   }
