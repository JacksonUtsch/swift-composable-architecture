--- conflicted
+++ resolved
@@ -211,12 +211,8 @@
     store.send(.voiceMemo(index: 0, action: .playButtonTapped)) {
       $0.voiceMemos[0].mode = .playing(progress: 0)
     }
-<<<<<<< HEAD
-    store.receive(.voiceMemo(index: 0, action: .audioPlayerClient(.failure(.decodeErrorDidOccur)))) {
-=======
     store.receive(.voiceMemo(index: 0, action: .audioPlayerClient(.failure(.decodeErrorDidOccur))))
     {
->>>>>>> 84b9a004
       $0.alert = .init(title: .init("Voice memo playback failed."))
       $0.voiceMemos[0].mode = .notPlaying
     }
