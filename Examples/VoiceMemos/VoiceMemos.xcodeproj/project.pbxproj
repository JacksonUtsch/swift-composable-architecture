--- conflicted
+++ resolved
@@ -61,11 +61,8 @@
 		23EDBE6B271CD8DD004F7430 /* README.md */ = {isa = PBXFileReference; lastKnownFileType = net.daringfireball.markdown; path = README.md; sourceTree = "<group>"; };
 		CA93D05B249BF42500A6F65D /* VoiceMemo.swift */ = {isa = PBXFileReference; lastKnownFileType = sourcecode.swift; path = VoiceMemo.swift; sourceTree = "<group>"; };
 		CA93D05D249BF46E00A6F65D /* Helpers.swift */ = {isa = PBXFileReference; lastKnownFileType = sourcecode.swift; path = Helpers.swift; sourceTree = "<group>"; };
-<<<<<<< HEAD
 		DC52A00F288F01B30092F7DB /* Dependencies.swift */ = {isa = PBXFileReference; lastKnownFileType = sourcecode.swift; path = Dependencies.swift; sourceTree = "<group>"; };
-=======
 		CABAB48F28A2B5F900122307 /* RecordingMemo.swift */ = {isa = PBXFileReference; lastKnownFileType = sourcecode.swift; path = RecordingMemo.swift; sourceTree = "<group>"; };
->>>>>>> b3b31eec
 		DC5BDCAA24589177009C65A3 /* VoiceMemos.app */ = {isa = PBXFileReference; explicitFileType = wrapper.application; includeInIndex = 0; path = VoiceMemos.app; sourceTree = BUILT_PRODUCTS_DIR; };
 		DC5BDCAF24589177009C65A3 /* VoiceMemosApp.swift */ = {isa = PBXFileReference; lastKnownFileType = sourcecode.swift; path = VoiceMemosApp.swift; sourceTree = "<group>"; };
 		DC5BDCB124589177009C65A3 /* VoiceMemos.swift */ = {isa = PBXFileReference; lastKnownFileType = sourcecode.swift; path = VoiceMemos.swift; sourceTree = "<group>"; };
