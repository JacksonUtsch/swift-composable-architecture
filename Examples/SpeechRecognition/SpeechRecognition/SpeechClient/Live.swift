import Combine
import ComposableArchitecture
@preconcurrency import Speech

<<<<<<< HEAD
actor Speech {
  var audioEngine: AVAudioEngine? = nil
  var recognitionTask: SFSpeechRecognitionTask? = nil

  func finishTask() {
    self.audioEngine?.stop()
    self.audioEngine?.inputNode.removeTap(onBus: 0)
    self.recognitionTask?.finish()
  }

  func startTask(
    request: SFSpeechAudioBufferRecognitionRequest
  ) -> AsyncThrowingStream<SpeechRecognitionResult, Error> {
    AsyncThrowingStream { continuation in

      let audioSession = AVAudioSession.sharedInstance()
      do {
        try audioSession.setCategory(.record, mode: .measurement, options: .duckOthers)
        try audioSession.setActive(true, options: .notifyOthersOnDeactivation)
      } catch {
        continuation.finish(throwing: SpeechClient.Failure.couldntConfigureAudioSession)
        return
      }

      self.audioEngine = AVAudioEngine()
      let speechRecognizer = SFSpeechRecognizer(locale: Locale(identifier: "en-US"))!
      self.recognitionTask = speechRecognizer.recognitionTask(with: request) { result, error in
        switch (result, error) {
        case let (.some(result), _):
          continuation.yield(SpeechRecognitionResult(result))
        case (_, .some):
          continuation.finish(throwing: SpeechClient.Failure.taskError)
        case (.none, .none):
          fatalError("It should not be possible to have both a nil result and nil error.")
        }
      }

      continuation.onTermination = {
        [speechRecognizer = UncheckedSendable(speechRecognizer),
         audioEngine = UncheckedSendable(audioEngine),
         recognitionTask = UncheckedSendable(recognitionTask)]
        _ in

        _ = speechRecognizer
        audioEngine.wrappedValue?.stop()
        audioEngine.wrappedValue?.inputNode.removeTap(onBus: 0)
        recognitionTask.wrappedValue?.finish()
      }

      self.audioEngine?.inputNode.installTap(
        onBus: 0,
        bufferSize: 1024,
        format: self.audioEngine?.inputNode.outputFormat(forBus: 0)
      ) { buffer, when in
        request.append(buffer)
      }

      self.audioEngine?.prepare()
      do {
        try self.audioEngine?.start()
      } catch {
        continuation.finish(throwing: SpeechClient.Failure.couldntStartAudioEngine)
        return
      }
    }
  }
}
=======
extension SpeechClient {
  static var live: Self {
    var audioEngine: AVAudioEngine?
    var recognitionTask: SFSpeechRecognitionTask?

    return Self(
      finishTask: {
        .fireAndForget {
          audioEngine?.stop()
          audioEngine?.inputNode.removeTap(onBus: 0)
          recognitionTask?.finish()
        }
      },
      requestAuthorization: {
        .future { callback in
          SFSpeechRecognizer.requestAuthorization { status in
            callback(.success(status))
          }
        }
      },
      startTask: { request in
        Effect.run { subscriber in
          audioEngine = AVAudioEngine()
          let audioSession = AVAudioSession.sharedInstance()
          do {
            try audioSession.setCategory(.record, mode: .measurement, options: .duckOthers)
            try audioSession.setActive(true, options: .notifyOthersOnDeactivation)
          } catch {
            subscriber.send(completion: .failure(.couldntConfigureAudioSession))
            return AnyCancellable {}
          }

          let speechRecognizer = SFSpeechRecognizer(locale: Locale(identifier: "en-US"))!
          recognitionTask = speechRecognizer.recognitionTask(with: request) { result, error in
            switch (result, error) {
            case let (.some(result), _):
              subscriber.send(SpeechRecognitionResult(result))
            case (_, .some):
              subscriber.send(completion: .failure(.taskError))
            case (.none, .none):
              fatalError("It should not be possible to have both a nil result and nil error.")
            }
          }

          let cancellable = AnyCancellable {
            audioEngine?.stop()
            audioEngine?.inputNode.removeTap(onBus: 0)
            recognitionTask?.cancel()
          }

          audioEngine?.inputNode.installTap(
            onBus: 0,
            bufferSize: 1024,
            format: audioEngine?.inputNode.outputFormat(forBus: 0)
          ) { buffer, when in
            request.append(buffer)
          }
>>>>>>> b6a98090

extension SpeechClient {
  static var live: Self {
    let speech = Speech()

<<<<<<< HEAD
    return Self(
      finishTask: { await speech.finishTask() },
      requestAuthorization: {
        await withCheckedContinuation { continuation in
          SFSpeechRecognizer.requestAuthorization { status in
            continuation.resume(returning: status)
          }
        }
      },
      startTask: { request in await speech.startTask(request: request) }
=======
          return cancellable
        }
      }
>>>>>>> b6a98090
    )
  }
}<|MERGE_RESOLUTION|>--- conflicted
+++ resolved
@@ -2,8 +2,25 @@
 import ComposableArchitecture
 @preconcurrency import Speech
 
-<<<<<<< HEAD
-actor Speech {
+extension SpeechClient {
+  static var live: Self {
+    let speech = Speech()
+
+    return Self(
+      finishTask: { await speech.finishTask() },
+      requestAuthorization: {
+        await withCheckedContinuation { continuation in
+          SFSpeechRecognizer.requestAuthorization { status in
+            continuation.resume(returning: status)
+          }
+        }
+      },
+      startTask: { request in await speech.startTask(request: request) }
+    )
+  }
+}
+
+private actor Speech {
   var audioEngine: AVAudioEngine? = nil
   var recognitionTask: SFSpeechRecognitionTask? = nil
 
@@ -69,87 +86,4 @@
       }
     }
   }
-}
-=======
-extension SpeechClient {
-  static var live: Self {
-    var audioEngine: AVAudioEngine?
-    var recognitionTask: SFSpeechRecognitionTask?
-
-    return Self(
-      finishTask: {
-        .fireAndForget {
-          audioEngine?.stop()
-          audioEngine?.inputNode.removeTap(onBus: 0)
-          recognitionTask?.finish()
-        }
-      },
-      requestAuthorization: {
-        .future { callback in
-          SFSpeechRecognizer.requestAuthorization { status in
-            callback(.success(status))
-          }
-        }
-      },
-      startTask: { request in
-        Effect.run { subscriber in
-          audioEngine = AVAudioEngine()
-          let audioSession = AVAudioSession.sharedInstance()
-          do {
-            try audioSession.setCategory(.record, mode: .measurement, options: .duckOthers)
-            try audioSession.setActive(true, options: .notifyOthersOnDeactivation)
-          } catch {
-            subscriber.send(completion: .failure(.couldntConfigureAudioSession))
-            return AnyCancellable {}
-          }
-
-          let speechRecognizer = SFSpeechRecognizer(locale: Locale(identifier: "en-US"))!
-          recognitionTask = speechRecognizer.recognitionTask(with: request) { result, error in
-            switch (result, error) {
-            case let (.some(result), _):
-              subscriber.send(SpeechRecognitionResult(result))
-            case (_, .some):
-              subscriber.send(completion: .failure(.taskError))
-            case (.none, .none):
-              fatalError("It should not be possible to have both a nil result and nil error.")
-            }
-          }
-
-          let cancellable = AnyCancellable {
-            audioEngine?.stop()
-            audioEngine?.inputNode.removeTap(onBus: 0)
-            recognitionTask?.cancel()
-          }
-
-          audioEngine?.inputNode.installTap(
-            onBus: 0,
-            bufferSize: 1024,
-            format: audioEngine?.inputNode.outputFormat(forBus: 0)
-          ) { buffer, when in
-            request.append(buffer)
-          }
->>>>>>> b6a98090
-
-extension SpeechClient {
-  static var live: Self {
-    let speech = Speech()
-
-<<<<<<< HEAD
-    return Self(
-      finishTask: { await speech.finishTask() },
-      requestAuthorization: {
-        await withCheckedContinuation { continuation in
-          SFSpeechRecognizer.requestAuthorization { status in
-            continuation.resume(returning: status)
-          }
-        }
-      },
-      startTask: { request in await speech.startTask(request: request) }
-=======
-          return cancellable
-        }
-      }
->>>>>>> b6a98090
-    )
-  }
 }