import Combine
import ComposableArchitecture
import XCTest

@testable import SwiftUICaseStudies

class AnimationTests: XCTestCase {
<<<<<<< HEAD
  let scheduler = DispatchQueue.test

  @MainActor
  func testRainbow() async {
=======
  func testRainbow() {
    let mainQueue = DispatchQueue.test

>>>>>>> a35359c4
    let store = TestStore(
      initialState: AnimationsState(),
      reducer: animationsReducer,
      environment: AnimationsEnvironment(
        mainQueue: mainQueue.eraseToAnyScheduler()
      )
    )

    store.send(.rainbowButtonTapped)

    await store.receive(.setColor(.red)) {
      $0.circleColor = .red
    }

<<<<<<< HEAD
    await self.scheduler.advance(by: .seconds(1))
    await store.receive(.setColor(.blue)) {
      $0.circleColor = .blue
    }

    await self.scheduler.advance(by: .seconds(1))
    await store.receive(.setColor(.green)) {
      $0.circleColor = .green
    }

    await self.scheduler.advance(by: .seconds(1))
    await store.receive(.setColor(.orange)) {
      $0.circleColor = .orange
    }

    await self.scheduler.advance(by: .seconds(1))
    await store.receive(.setColor(.pink)) {
      $0.circleColor = .pink
    }

    await self.scheduler.advance(by: .seconds(1))
    await store.receive(.setColor(.purple)) {
      $0.circleColor = .purple
    }

    await self.scheduler.advance(by: .seconds(1))
    await store.receive(.setColor(.yellow)) {
      $0.circleColor = .yellow
    }

    await self.scheduler.advance(by: .seconds(1))
    await store.receive(.setColor(.white)) {
      $0.circleColor = .white
    }

    await self.scheduler.run()
=======
    mainQueue.advance(by: .seconds(1))
    store.receive(.setColor(.blue)) {
      $0.circleColor = .blue
    }

    mainQueue.advance(by: .seconds(1))
    store.receive(.setColor(.green)) {
      $0.circleColor = .green
    }

    mainQueue.advance(by: .seconds(1))
    store.receive(.setColor(.orange)) {
      $0.circleColor = .orange
    }

    mainQueue.advance(by: .seconds(1))
    store.receive(.setColor(.pink)) {
      $0.circleColor = .pink
    }

    mainQueue.advance(by: .seconds(1))
    store.receive(.setColor(.purple)) {
      $0.circleColor = .purple
    }

    mainQueue.advance(by: .seconds(1))
    store.receive(.setColor(.yellow)) {
      $0.circleColor = .yellow
    }

    mainQueue.advance(by: .seconds(1))
    store.receive(.setColor(.white)) {
      $0.circleColor = .white
    }

    mainQueue.run()
>>>>>>> a35359c4
  }
}<|MERGE_RESOLUTION|>--- conflicted
+++ resolved
@@ -5,16 +5,10 @@
 @testable import SwiftUICaseStudies
 
 class AnimationTests: XCTestCase {
-<<<<<<< HEAD
-  let scheduler = DispatchQueue.test
-
   @MainActor
   func testRainbow() async {
-=======
-  func testRainbow() {
     let mainQueue = DispatchQueue.test
 
->>>>>>> a35359c4
     let store = TestStore(
       initialState: AnimationsState(),
       reducer: animationsReducer,
@@ -29,80 +23,41 @@
       $0.circleColor = .red
     }
 
-<<<<<<< HEAD
-    await self.scheduler.advance(by: .seconds(1))
+    await mainQueue.advance(by: .seconds(1))
     await store.receive(.setColor(.blue)) {
       $0.circleColor = .blue
     }
 
-    await self.scheduler.advance(by: .seconds(1))
+    await mainQueue.advance(by: .seconds(1))
     await store.receive(.setColor(.green)) {
       $0.circleColor = .green
     }
 
-    await self.scheduler.advance(by: .seconds(1))
+    await mainQueue.advance(by: .seconds(1))
     await store.receive(.setColor(.orange)) {
       $0.circleColor = .orange
     }
 
-    await self.scheduler.advance(by: .seconds(1))
+    await mainQueue.advance(by: .seconds(1))
     await store.receive(.setColor(.pink)) {
       $0.circleColor = .pink
     }
 
-    await self.scheduler.advance(by: .seconds(1))
+    await mainQueue.advance(by: .seconds(1))
     await store.receive(.setColor(.purple)) {
       $0.circleColor = .purple
     }
 
-    await self.scheduler.advance(by: .seconds(1))
+    await mainQueue.advance(by: .seconds(1))
     await store.receive(.setColor(.yellow)) {
       $0.circleColor = .yellow
     }
 
-    await self.scheduler.advance(by: .seconds(1))
+    await mainQueue.advance(by: .seconds(1))
     await store.receive(.setColor(.white)) {
       $0.circleColor = .white
     }
 
-    await self.scheduler.run()
-=======
-    mainQueue.advance(by: .seconds(1))
-    store.receive(.setColor(.blue)) {
-      $0.circleColor = .blue
-    }
-
-    mainQueue.advance(by: .seconds(1))
-    store.receive(.setColor(.green)) {
-      $0.circleColor = .green
-    }
-
-    mainQueue.advance(by: .seconds(1))
-    store.receive(.setColor(.orange)) {
-      $0.circleColor = .orange
-    }
-
-    mainQueue.advance(by: .seconds(1))
-    store.receive(.setColor(.pink)) {
-      $0.circleColor = .pink
-    }
-
-    mainQueue.advance(by: .seconds(1))
-    store.receive(.setColor(.purple)) {
-      $0.circleColor = .purple
-    }
-
-    mainQueue.advance(by: .seconds(1))
-    store.receive(.setColor(.yellow)) {
-      $0.circleColor = .yellow
-    }
-
-    mainQueue.advance(by: .seconds(1))
-    store.receive(.setColor(.white)) {
-      $0.circleColor = .white
-    }
-
-    mainQueue.run()
->>>>>>> a35359c4
+    await mainQueue.run()
   }
 }