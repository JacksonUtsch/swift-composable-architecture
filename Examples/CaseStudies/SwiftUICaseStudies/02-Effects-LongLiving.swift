import Combine
import ComposableArchitecture
import SwiftUI

private let readMe = """
  This application demonstrates how to handle long-living effects, for example notifications from \
  Notification Center.

  Run this application in the simulator, and take a few screenshots by going to \
  *Device › Screenshot* in the menu, and observe that the UI counts the number of times that \
  happens.

  Then, navigate to another screen and take screenshots there, and observe that this screen does \
  *not* count those screenshots.
  """

// MARK: - Application domain

struct LongLivingEffectsState: Equatable {
  var screenshotCount = 0
}

enum LongLivingEffectsAction {
  case task
  case userDidTakeScreenshotNotification
}

struct LongLivingEffectsEnvironment {
  var notificationCenter: NotificationCenter
}

// MARK: - Business logic

let longLivingEffectsReducer = Reducer<
  LongLivingEffectsState, LongLivingEffectsAction, LongLivingEffectsEnvironment
> { state, action, environment in
  switch action {
  case .task:
    // When the view appears, start the effect that emits when screenshots are taken.
    return environment.userDidTakeScreenshot
      .map { .userDidTakeScreenshotNotification }
  case .userDidTakeScreenshotNotification:
    state.screenshotCount += 1
    return .none
<<<<<<< HEAD
=======

  case .onAppear:
    // When the view appears, start the effect that emits when screenshots are taken.
    return environment.notificationCenter
      .publisher(for: UIApplication.userDidTakeScreenshotNotification)
      .map { _ in LongLivingEffectsAction.userDidTakeScreenshotNotification }
      .eraseToEffect()
      .cancellable(id: UserDidTakeScreenshotNotificationId.self)

  case .onDisappear:
    // When view disappears, stop the effect.
    return .cancel(id: UserDidTakeScreenshotNotificationId.self)
>>>>>>> c3075413
  }
}

// MARK: - SwiftUI view

struct LongLivingEffectsView: View {
  let store: Store<LongLivingEffectsState, LongLivingEffectsAction>

  var body: some View {
    WithViewStore(self.store) { viewStore in
      Form {
        Section(header: Text(template: readMe, .body)) {
          Text("A screenshot of this screen has been taken \(viewStore.screenshotCount) times.")
            .font(.headline)
        }

        Section {
          NavigationLink(destination: self.detailView) {
            Text("Navigate to another screen")
          }
        }
      }
      .navigationBarTitle("Long-living effects")
      .task { await viewStore.send(.task) }
    }
  }

  var detailView: some View {
    Text(
      """
      Take a screenshot of this screen a few times, and then go back to the previous screen to see \
      that those screenshots were not counted.
      """
    )
    .padding(.horizontal, 64)
  }
}

// MARK: - SwiftUI previews

struct EffectsLongLiving_Previews: PreviewProvider {
  static var previews: some View {
    let appView = LongLivingEffectsView(
      store: Store(
        initialState: LongLivingEffectsState(),
        reducer: longLivingEffectsReducer,
        environment: LongLivingEffectsEnvironment(
          notificationCenter: .default
        )
      )
    )

    return Group {
      NavigationView { appView }
      NavigationView { appView.detailView }
    }
  }
}<|MERGE_RESOLUTION|>--- conflicted
+++ resolved
@@ -31,32 +31,20 @@
 
 // MARK: - Business logic
 
+@MainActor
 let longLivingEffectsReducer = Reducer<
   LongLivingEffectsState, LongLivingEffectsAction, LongLivingEffectsEnvironment
 > { state, action, environment in
   switch action {
   case .task:
     // When the view appears, start the effect that emits when screenshots are taken.
-    return environment.userDidTakeScreenshot
-      .map { .userDidTakeScreenshotNotification }
+    return environment.notificationCenter
+      .publisher(for: UIApplication.userDidTakeScreenshotNotification)
+      .eraseToEffect { _ in LongLivingEffectsAction.userDidTakeScreenshotNotification }
+
   case .userDidTakeScreenshotNotification:
     state.screenshotCount += 1
     return .none
-<<<<<<< HEAD
-=======
-
-  case .onAppear:
-    // When the view appears, start the effect that emits when screenshots are taken.
-    return environment.notificationCenter
-      .publisher(for: UIApplication.userDidTakeScreenshotNotification)
-      .map { _ in LongLivingEffectsAction.userDidTakeScreenshotNotification }
-      .eraseToEffect()
-      .cancellable(id: UserDidTakeScreenshotNotificationId.self)
-
-  case .onDisappear:
-    // When view disappears, stop the effect.
-    return .cancel(id: UserDidTakeScreenshotNotificationId.self)
->>>>>>> c3075413
   }
 }
 
